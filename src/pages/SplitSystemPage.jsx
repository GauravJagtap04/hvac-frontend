import { useState, useEffect } from "react";
import { useDispatch, useSelector } from "react-redux";
import { supabase } from "../components/SupabaseClient";
import { useNavigate } from "react-router-dom";

import {
  Box,
  Grid,
  Paper,
  Typography,
  Slider,
  TextField,
  Select,
  MenuItem,
  Button,
  FormControl,
  InputLabel,
  CircularProgress,
  Chip,
  useTheme,
  alpha,
  Snackbar,
  Alert,
} from "@mui/material";
import {
  LineChart,
  Line,
  XAxis,
  YAxis,
  CartesianGrid,
  Tooltip,
  Legend,
  ResponsiveContainer,
} from "recharts";
import { ThermostatAuto, Speed, Power, Opacity } from "@mui/icons-material";
import {
  updateRoomParameters,
  updateHVACParameters,
  updateSystemStatus,
  setConnectionStatus,
  setSimulationStatus,
  setSimulationPaused,
} from "../store/store";
import WeatherIntegration from "../components/WeatherIntegration";

const SYSTEM_TYPE = "splitSystem";

const SimulationPage = () => {
  const theme = useTheme();
  const dispatch = useDispatch();
  const navigate = useNavigate();
  const { isConnected, isSimulationRunning, isSimulationPaused } = useSelector(
    (state) => state.hvac
  );
  const { roomParameters, hvacParameters, systemStatus } = useSelector(
    (state) => state.hvac.systems[SYSTEM_TYPE]
  );

  const [temperatureData, setTemperatureData] = useState([]);
  const [ws, setWs] = useState(null);
  const [estimatedTime, setEstimatedTime] = useState(0);
  const [countdownTime, setCountdownTime] = useState(0);
  const [targetReachAlert, setTargetReachAlert] = useState(false);
  const [weatherSuccessOpen, setWeatherSuccessOpen] = useState(false);
  const [weatherSuccessMessage, setWeatherSuccessMessage] = useState("");
  const [weatherErrorOpen, setWeatherErrorOpen] = useState(false);
  const [weatherErrorMessage, setWeatherErrorMessage] = useState("");
  const [invalidParameterOpen, setInvalidParameterOpen] = useState(false);
  const [fanSpeedWarning, setFanSpeedWarning] = useState(false);
  const [invalidParameterMessage, setInvalidParameterMessage] = useState("");
  const [errorStartingSimulation, setErrorStartingSimulation] = useState(false);
  const [currentSession, setCurrentSession] = useState(null);
  const [sessionError, setSessionError] = useState(null);
  const [authError, setAuthError] = useState(null);
  const [invalidFields, setInvalidFields] = useState({
    length: false,
    breadth: false,
    height: false,
  });

  useEffect(() => {
    if (
      ws &&
      isConnected &&
      !isSimulationRunning &&
      ws.readyState === WebSocket.OPEN
    ) {
      ws.send(
        JSON.stringify({
          type: "room_parameters",
          data: {
            length: roomParameters.length,
            breadth: roomParameters.breadth,
            height: roomParameters.height,
            numPeople: roomParameters.numPeople,
            mode: roomParameters.mode,
            wallInsulation: roomParameters.wallInsulation,
            currentTemp: roomParameters.currentTemp,
            targetTemp: roomParameters.targetTemp,
            externalTemp: roomParameters.externalTemp,
          },
        })
      );

      ws.send(
        JSON.stringify({
          type: "hvac_parameters",
          data: {
            power: hvacParameters.power,
            airFlowRate: hvacParameters.airFlowRate,
            fanSpeed: hvacParameters.fanSpeed,
          },
        })
      );

      const newInvalidFields = {
        length: roomParameters.length <= 0,
        breadth: roomParameters.breadth <= 0,
        height: roomParameters.height <= 0,
      };

      setInvalidFields(newInvalidFields);
      setErrorStartingSimulation(Object.values(newInvalidFields).some(Boolean));

      setFanSpeedWarning(hvacParameters.fanSpeed === 0);
    }
  }, [isConnected, ws, isSimulationRunning]);

  useEffect(() => {
    let timer;
    if (isSimulationRunning && !isSimulationPaused && countdownTime > 0) {
      timer = setInterval(() => {
        setCountdownTime((prev) => Math.max(0, prev - 1));
        // Add this function to update session status
      }, 1000);
    }
    return () => clearInterval(timer);
  }, [isSimulationRunning, isSimulationPaused, countdownTime]);

  const createSession = async () => {
    try {
      const activeUserId = sessionStorage.getItem("activeUserId");
      const user = JSON.parse(sessionStorage.getItem(`user_${activeUserId}`));

      if (!user) {
        throw new Error("User not authenticated");
      }

      const { data: existingSession, error: fetchError } = await supabase
        .from("sessions")
        .select("*")
        .eq("user_id", user.id)
        .eq("is_active", true)
        .single();

      if (!existingSession) {
        const { data, error } = await supabase
          .from("sessions")
          .insert([
            {
              user_id: user.id,
              is_active: true,
            },
          ])
          .select()
          .single();

        if (error) throw error;

        sessionStorage.setItem(`${user.id}_session`, JSON.stringify(data));
        return data;
      }

      return existingSession;
    } catch (error) {
      console.error("Error creating session:", error.message);
      setSessionError(error.message);
      return null;
    }
  };

  useEffect(() => {
    if (isSimulationRunning && !isSimulationPaused) {
      const currentTemp = systemStatus.roomTemperature;
      const targetTemp = systemStatus.targetTemperature;

      const activeUserId = sessionStorage.getItem("activeUserId");
      const user = JSON.parse(sessionStorage.getItem(`user_${activeUserId}`));

      if (Math.abs(currentTemp - targetTemp) == 0) {
        setTargetReachAlert(true);
        ws?.send(
          JSON.stringify({
            type: "simulation_control",
            data: { action: "stop" },
          })
        );

        const currentSessionData = JSON.parse(
          sessionStorage.getItem(`${user.id}_session`)
        );
        if (currentSessionData) {
          saveSimulationData(currentSessionData.session_id, true)
            .then(() => {
              // Update session status after saving simulation data
              return updateSessionStatus(currentSessionData.session_id, false);
            })
            .then(() => {
              // Clear session from sessionStorage
              sessionStorage.removeItem(`${user.id}_session`);
              setCurrentSession(null);
            })
            .catch((error) => {
              console.error("Error saving simulation data:", error);
              setSessionError(error.message);
            });
        }
        dispatch(setSimulationStatus(false));
        dispatch(setSimulationPaused(false));
      }
    }
  }, [
    systemStatus.roomTemperature,
    roomParameters.targetTemp,
    isSimulationRunning,
    isSimulationPaused,
  ]);

  useEffect(() => {
    const activeUserId = sessionStorage.getItem("activeUserId");

    if (!activeUserId) {
      console.error("No active user ID found");
      setAuthError("User not authenticated. Please log in.");
      navigate("/login");
      return;
    }

    const user = JSON.parse(sessionStorage.getItem(`user_${activeUserId}`));

    if (!user || !user.id) {
      console.error("No user data found");
      setAuthError("User not authenticated. Please log in.");
      navigate("/login");
      return;
    }

    // Determine the WebSocket protocol based on the page's protocol
    const protocol = window.location.protocol === "https:" ? "wss:" : "ws:";
    const websocket = new WebSocket(
      `${protocol}//gauravjagtap.me/ws/${user.id}/split-system`
    );
<<<<<<< HEAD
=======

>>>>>>> 00a75382
    websocket.onopen = () => {
      setAuthError(null);
      dispatch(setConnectionStatus(true));
      console.log("Connected to split system HVAC simulator");
    };

    websocket.onmessage = (event) => {
      try {
        const data = JSON.parse(event.data);
        console.log("Received websocket data:", data); // Debug logging

        // Handle simulation control responses
        if (data.type === "simulation_status") {
          dispatch(setSimulationStatus(data.data.isRunning));
          dispatch(setSimulationPaused(data.data.isPaused));
          if (data.data.estimatedTimeToTarget) {
            setEstimatedTime(data.data.estimatedTimeToTarget);
            setCountdownTime(data.data.estimatedTimeToTarget);
          }
        }
        // Handle temperature+status updates from main loop
        else if (data.system_status) {
          // Mapping backend snake_case to frontend camelCase
          dispatch(
            updateSystemStatus({
              system: SYSTEM_TYPE,
              status: {
                roomTemperature: data.system_status.room_temperature,
                targetTemperature: data.system_status.target_temperature,
                coolingCapacityKw: data.system_status.cooling_capacity_kw,
                coolingCapacityBtu: data.system_status.cooling_capacity_btu,
                energyConsumptionW: data.system_status.energy_consumption_w,
                refrigerantFlowGs: data.system_status.refrigerant_flow_gs,
                heatGainW: data.system_status.heat_gain_w,
                cop: data.system_status.cop,
              },
            })
          );

          // Add temperature data point
          setTemperatureData((prev) =>
            [
              ...prev,
              {
                time: new Date().toLocaleTimeString(),
                temperature: data.system_status.room_temperature,
              },
            ].slice(-20)
          );
        } else if (data.temperature) {
          // Handle simple temperature updates
          setTemperatureData((prev) =>
            [
              ...prev,
              {
                time: new Date().toLocaleTimeString(),
                temperature: data.temperature,
              },
            ].slice(-20)
          );
        }
      } catch (error) {
        console.error("Error processing WebSocket message:", error);
      }
    };

    websocket.onerror = (error) => {
      console.error("WebSocket error:", error);
      dispatch(setConnectionStatus(false));
      setAuthError("Connection error. Please try again.");
    };

    websocket.onclose = () => {
      dispatch(setConnectionStatus(false));
      console.log("Disconnected from split system HVAC simulator");
    };

    setWs(websocket);

    return () => {
      if (websocket && websocket.readyState === WebSocket.OPEN) {
        websocket.close();
      }
    };
  }, [dispatch]);

  const sanitizeNumericInput = (value) => {
    if (value === "") return 0;

    const parsedValue = parseFloat(value);

    if (isNaN(parsedValue)) return 0;

    const sanitized = parseFloat(parsedValue.toString());

    return sanitized;
  };

  const updateSessionStatus = async (sessionId, isActive = false) => {
    try {
      const { error } = await supabase
        .from("sessions")
        .update({
          is_active: isActive,
          updated_at: new Date().toISOString(),
        })
        .eq("session_id", sessionId);

      if (error) throw error;
    } catch (error) {
      console.error("Error updating session:", error.message);
    }
  };

  const saveSimulationData = async (sessionId, isSuccess) => {
    try {
      const activeUserId = sessionStorage.getItem("activeUserId");
      console.log("Active User ID:", activeUserId);
      // const user = JSON.parse(sessionStorage.getItem(`{user_${activeUserId}`));

      const simulationData = {
        session_id: sessionId,
        type: "split-system",
        parameters: {
          room: {
            length: roomParameters.length,
            breadth: roomParameters.breadth,
            height: roomParameters.height,
            numPeople: roomParameters.numPeople,
            mode: roomParameters.mode,
            wallInsulation: roomParameters.wallInsulation,
            currentTemp: roomParameters.currentTemp,
            targetTemp: roomParameters.targetTemp,
            externalTemp: roomParameters.externalTemp,
          },
          hvac: {
            power: hvacParameters.power,
            airFlowRate: hvacParameters.airFlowRate,
            fanSpeed: hvacParameters.fanSpeed,
          },
          results: {
            finalTemperature: systemStatus.roomTemperature,
            energyConsumption: systemStatus.energyConsumptionW,
            cop: systemStatus.cop,
            refrigerantFlow: systemStatus.refrigerantFlowGs,
          },
        },
        userid: activeUserId,
        is_success: isSuccess,
      };

      const { data, error } = await supabase
        .from("simulations")
        .insert([simulationData])
        .select();

      if (error) throw error;
      return data;
    } catch (error) {
      console.error("Error saving simulation data:", error.message);
      setSessionError(error.message);
      throw error;
    }
  };

  const handleWeatherError = (errorMessage) => {
    setWeatherErrorMessage(errorMessage);
    setWeatherErrorOpen(true);
  };

  const handleWeatherSuccess = (location, temperature) => {
    setWeatherSuccessMessage(
      `Weather fetched successfully: ${temperature}°C in ${location}`
    );
    setWeatherSuccessOpen(true);
  };

  const handleRoomParameterChange = (parameter) => (event, value) => {
    const update = { [parameter]: value };
    const newInvalidFields = { ...invalidFields };

    if (["length", "breadth", "height"].includes(parameter)) {
      // For direct numeric inputs like from TextField, handle empty values
      let actualValue =
        typeof event.target?.value !== "undefined"
          ? event.target.value === ""
            ? 0
            : sanitizeNumericInput(event.target.value)
          : value;

      // Convert NaN to 0 for better UX
      if (isNaN(actualValue)) actualValue = 0;

      // Zero or negative values are invalid
      if (actualValue <= 0) {
        newInvalidFields[parameter] = true;

        // Show error message for this field
        let paramName =
          parameter.charAt(0).toUpperCase() + parameter.substring(1);
        if (parameter === "breadth") paramName = "Width";

        setInvalidParameterOpen(true);
        setInvalidParameterMessage(`${paramName} cannot be zero or negative.`);

        // Update the field value to 0 if it was empty
        if (event.target?.value === "") {
          // Force a value of 0 instead of letting it be empty
          event.target.value = "0";
        }

        // Don't send invalid value to backend, but update the UI
        setInvalidFields(newInvalidFields);

        // Update Redux with the value for display purposes
        dispatch(
          updateRoomParameters({
            system: SYSTEM_TYPE,
            parameters: { [parameter]: actualValue },
          })
        );
        return;
      } else {
        // Clear the error for this field
        newInvalidFields[parameter] = false;
      }
    } else if (parameter === "numPeople") {
      let actualValue =
        typeof event.target?.value !== "undefined"
          ? event.target.value === ""
            ? 0
            : parseFloat(event.target.value)
          : value;

      // Convert NaN to 0 for better UX
      if (isNaN(actualValue)) actualValue = 0;

      // For numPeople, negative values are invalid (zero is valid)
      if (actualValue < 0) {
        newInvalidFields[parameter] = true;
        setInvalidParameterOpen(true);
        setInvalidParameterMessage("Number of people cannot be negative.");
        setInvalidFields(newInvalidFields);

        // Update Redux with the value for display purposes
        dispatch(
          updateRoomParameters({
            system: SYSTEM_TYPE,
            parameters: { [parameter]: actualValue },
          })
        );
        return;
      } else {
        newInvalidFields[parameter] = false;
      }
    }

    // Update invalid fields state
    setInvalidFields(newInvalidFields);

    // Only proceed with sending to backend if no invalid fields
    dispatch(updateRoomParameters({ system: SYSTEM_TYPE, parameters: update }));
    if (!Object.values(newInvalidFields).some(Boolean)) {
      ws?.send(JSON.stringify({ type: "room_parameters", data: update }));
    }
    setErrorStartingSimulation(Object.values(newInvalidFields).some(Boolean));
  };

  const hasInvalidFields = Object.values(invalidFields).some(Boolean);

  const handleHVACParameterChange = (parameter) => (event, value) => {
    const update = { [parameter]: value };
    dispatch(updateHVACParameters({ system: SYSTEM_TYPE, parameters: update }));
    ws?.send(JSON.stringify({ type: "hvac_parameters", data: update }));

    // Show warning if fan speed is set to zero
    if (parameter === "fanSpeed" && value === 0) {
      setFanSpeedWarning(true);
    } else if (parameter === "fanSpeed" && value > 0) {
      setFanSpeedWarning(false);
    }
  };

  const StatusCard = ({ title, value, unit, icon }) => (
    <Paper
      sx={{
        p: 3,
        height: "100%",
        display: "flex",
        flexDirection: "column",
        alignItems: "center",
        background: `linear-gradient(135deg, ${alpha(
          theme.palette.primary.main,
          0.05
        )} 0%, ${alpha(theme.palette.primary.main, 0.15)} 100%)`,
        backdropFilter: "blur(10px)",
        border: `1px solid ${alpha(theme.palette.primary.main, 0.1)}`,
        borderRadius: 2,
        transition: "all 0.3s cubic-bezier(0.4, 0, 0.2, 1)",
        "&:hover": {
          transform: "translateY(-4px)",
          boxShadow: `0 8px 24px -4px ${alpha(
            theme.palette.primary.main,
            0.2
          )}`,
          border: `1px solid ${alpha(theme.palette.primary.main, 0.2)}`,
        },
      }}
    >
      {icon}
      <Typography variant="h6" sx={{ mt: 2, color: "text.secondary" }}>
        {title}
      </Typography>
      <Typography
        variant="h3"
        sx={{
          mt: 2,
          mb: 1,
          color: theme.palette.primary.main,
          fontWeight: "bold",
        }}
      >
        {value !== undefined ? value : "0.0"}
      </Typography>
      <Typography variant="body1" sx={{ color: "text.secondary" }}>
        {unit}
      </Typography>
    </Paper>
  );

  return (
    <Box
      sx={{
        p: 4,
        minHeight: "100vh",
        background: `linear-gradient(135deg, ${
          theme.palette.background.default
        } 0%, ${alpha(theme.palette.primary.main, 0.05)} 100%)`,
      }}
    >
      {authError && (
        <Alert
          severity="error"
          sx={{ mb: 2 }}
          action={
            <Button
              color="inherit"
              size="small"
              onClick={() => navigate("/login")}
            >
              Login
            </Button>
          }
        >
          {authError}
        </Alert>
      )}
      <Grid container spacing={4}>
        <Grid item xs={12}>
          <Box
            sx={{
              mb: 4,
              display: "flex",
              justifyContent: "space-between",
              alignItems: "center",
            }}
          >
            <Typography
              variant="h3"
              sx={{
                color: theme.palette.primary.main,
                fontWeight: "bold",
                letterSpacing: "-0.5px",
              }}
            >
              Split System HVAC Simulation Dashboard
            </Typography>
            <Chip
              label={isConnected ? "Connected" : "Disconnected"}
              color={isConnected ? "success" : "error"}
              sx={{
                fontSize: "1rem",
                py: 2.5,
                px: 3,
                borderRadius: 2,
                "& .MuiChip-label": { fontWeight: 500 },
              }}
            />
          </Box>
        </Grid>

        <Grid item xs={12} md={3}>
          <StatusCard
            title="Room Temperature"
            value={(systemStatus?.roomTemperature || 25.0).toFixed(1)}
            unit="°C"
            icon={
              <ThermostatAuto
                sx={{ fontSize: 48, color: theme.palette.primary.main }}
              />
            }
          />
        </Grid>

        <Grid item xs={12} md={3}>
          <StatusCard
            title="Energy Usage"
            value={((systemStatus?.energyConsumptionW || 0) / 1000).toFixed(2)}
            unit="kW"
            icon={
              <Power sx={{ fontSize: 48, color: theme.palette.primary.main }} />
            }
          />
        </Grid>

        <Grid item xs={12} md={3}>
          <StatusCard
            title="COP"
            value={(systemStatus?.cop || 3.0).toFixed(2)}
            unit=""
            icon={
              <Speed sx={{ fontSize: 48, color: theme.palette.primary.main }} />
            }
          />
        </Grid>

        <Grid item xs={12} md={3}>
          <StatusCard
            title="Refrigerant Flow"
            value={(systemStatus?.refrigerantFlowGs || 0).toFixed(1)}
            unit="g/s"
            icon={
              <Opacity
                sx={{ fontSize: 48, color: theme.palette.primary.main }}
              />
            }
          />
        </Grid>

        <Grid item xs={12}>
          <Paper
            sx={{
              p: 4,
              mb: 4,
              background: alpha(theme.palette.background.paper, 0.8),
              backdropFilter: "blur(10px)",
              borderRadius: 2,
              border: `1px solid ${alpha(theme.palette.primary.main, 0.1)}`,
            }}
          >
            <Typography
              variant="h5"
              gutterBottom
              sx={{ color: theme.palette.primary.main, fontWeight: "bold" }}
            >
              Temperature History
            </Typography>
            <ResponsiveContainer width="100%" height={400}>
              <LineChart data={temperatureData}>
                <CartesianGrid
                  strokeDasharray="3 3"
                  stroke={alpha(theme.palette.text.primary, 0.1)}
                />
                <XAxis
                  dataKey="time"
                  stroke={theme.palette.text.secondary}
                  tick={{ fill: theme.palette.text.secondary }}
                />
                <YAxis
                  stroke={theme.palette.text.secondary}
                  tick={{ fill: theme.palette.text.secondary }}
                />
                <Tooltip
                  contentStyle={{
                    background: alpha(theme.palette.background.paper, 0.9),
                    border: `1px solid ${alpha(
                      theme.palette.primary.main,
                      0.1
                    )}`,
                    borderRadius: 8,
                  }}
                />
                <Legend />
                <Line
                  type="monotone"
                  dataKey="temperature"
                  stroke={theme.palette.primary.main}
                  name="Room Temperature"
                  strokeWidth={3}
                  dot={false}
                  activeDot={{ r: 8 }}
                />
                <Line
                  type="monotone"
                  dataKey={() => roomParameters.targetTemp}
                  stroke={theme.palette.secondary.main}
                  name="Target Temperature"
                  strokeWidth={2}
                  strokeDasharray="5 5"
                  dot={false}
                />
              </LineChart>
            </ResponsiveContainer>
          </Paper>
        </Grid>

        <Grid item xs={12} md={6}>
          <Paper
            sx={{
              p: 4,
              height: "100%",
              background: alpha(theme.palette.background.paper, 0.8),
              backdropFilter: "blur(10px)",
              borderRadius: 2,
              border: `1px solid ${alpha(theme.palette.primary.main, 0.1)}`,
            }}
          >
            <Typography
              variant="h5"
              gutterBottom
              sx={{
                color: theme.palette.primary.main,
                fontWeight: "bold",
                mb: 3,
              }}
            >
              Room Parameters
            </Typography>
            <Grid container spacing={4}>
              <Grid item xs={12} sm={6}>
                <TextField
                  fullWidth
                  label="Length (m)"
                  type="number"
                  value={roomParameters.length}
                  error={invalidFields.length}
                  helperText={
                    invalidFields.length
                      ? "Length cannot be zero or negative."
                      : ""
                  }
                  disabled={
                    (isSimulationRunning && !isSimulationPaused) ||
                    (hasInvalidFields && !invalidFields.length)
                  }
                  onChange={(e) =>
                    handleRoomParameterChange("length")(
                      e,
                      sanitizeNumericInput(e.target.value || 0)
                    )
                  }
                  inputProps={{ step: 0.1, min: 1 }}
                  sx={{
                    "& .MuiOutlinedInput-root": {
                      "& fieldset": {
                        borderColor: invalidFields.length
                          ? theme.palette.error.main
                          : alpha(theme.palette.primary.main, 0.2),
                      },
                      "&:hover fieldset": {
                        borderColor: invalidFields.length
                          ? theme.palette.error.main
                          : alpha(theme.palette.primary.main, 0.3),
                      },
                    },
                  }}
                />
              </Grid>
              <Grid item xs={12} sm={6}>
                <TextField
                  fullWidth
                  label="Width (m)"
                  type="number"
                  value={roomParameters.breadth}
                  error={invalidFields.breadth}
                  helperText={
                    invalidFields.breadth
                      ? "Width cannot be zero or negative"
                      : ""
                  }
                  disabled={
                    (isSimulationRunning && !isSimulationPaused) ||
                    (hasInvalidFields && !invalidFields.breadth)
                  }
                  onChange={(e) =>
                    handleRoomParameterChange("breadth")(
                      e,
                      sanitizeNumericInput(e.target.value || 0)
                    )
                  }
                  inputProps={{ step: 0.1, min: 1 }}
                  sx={{
                    "& .MuiOutlinedInput-root": {
                      "& fieldset": {
                        borderColor: invalidFields.breadth
                          ? theme.palette.error.main
                          : alpha(theme.palette.primary.main, 0.2),
                      },
                      "&:hover fieldset": {
                        borderColor: invalidFields.breadth
                          ? theme.palette.error.main
                          : alpha(theme.palette.primary.main, 0.3),
                      },
                    },
                  }}
                />
              </Grid>

              <Grid item xs={12} sm={6}>
                <TextField
                  fullWidth
                  label="Height (m)"
                  type="number"
                  value={roomParameters.height}
                  error={invalidFields.height}
                  helperText={
                    invalidFields.height
                      ? "Height cannot be zero or negative"
                      : ""
                  }
                  disabled={
                    (isSimulationRunning && !isSimulationPaused) ||
                    (hasInvalidFields && !invalidFields.height)
                  }
                  onChange={(e) =>
                    handleRoomParameterChange("height")(
                      e,
                      sanitizeNumericInput(e.target.value || 0)
                    )
                  }
                  inputProps={{ step: 0.1, min: 1 }}
                  sx={{
                    "& .MuiOutlinedInput-root": {
                      "& fieldset": {
                        borderColor: invalidFields.height
                          ? theme.palette.error.main
                          : alpha(theme.palette.primary.main, 0.2),
                      },
                      "&:hover fieldset": {
                        borderColor: invalidFields.height
                          ? theme.palette.error.main
                          : alpha(theme.palette.primary.main, 0.3),
                      },
                    },
                  }}
                />
              </Grid>
              <Grid item xs={12} sm={6}>
                <TextField
                  fullWidth
                  label="No. of People"
                  type="number"
                  value={roomParameters.numPeople}
                  disabled={
                    (isSimulationRunning && !isSimulationPaused) ||
                    hasInvalidFields
                  }
                  onChange={(e) =>
                    handleRoomParameterChange("numPeople")(
                      e,
                      sanitizeNumericInput(e.target.value || 0)
                    )
                  }
                  inputProps={{ step: 1, min: 0 }}
                  sx={{
                    "& .MuiOutlinedInput-root": {
                      "& fieldset": {
                        borderColor: alpha(theme.palette.primary.main, 0.2),
                      },
                      "&:hover fieldset": {
                        borderColor: alpha(theme.palette.primary.main, 0.3),
                      },
                    },
                  }}
                />
              </Grid>

              <Grid item xs={12} sm={6}>
                <FormControl
                  fullWidth
                  sx={{
                    "& .MuiOutlinedInput-root": {
                      "& fieldset": {
                        borderColor: alpha(theme.palette.primary.main, 0.2),
                      },
                      "&:hover fieldset": {
                        borderColor: alpha(theme.palette.primary.main, 0.3),
                      },
                    },
                  }}
                >
                  <InputLabel
                    sx={{
                      backgroundColor: theme.palette.background.paper,
                      padding: "0 6px",
                    }}
                  >
                    Mode
                  </InputLabel>
                  <Select
                    value={roomParameters.mode}
                    onChange={(e) =>
                      handleRoomParameterChange("mode")(e, e.target.value)
                    }
                    disabled={
                      (isSimulationRunning && !isSimulationPaused) ||
                      hasInvalidFields
                    }
                  >
                    <MenuItem value="cooling">Cooling</MenuItem>
                    <MenuItem value="heating">Heating</MenuItem>
                  </Select>
                </FormControl>
              </Grid>
              <Grid item xs={12} sm={6}>
                <FormControl
                  fullWidth
                  sx={{
                    "& .MuiOutlinedInput-root": {
                      "& fieldset": {
                        borderColor: alpha(theme.palette.primary.main, 0.2),
                      },
                      "&:hover fieldset": {
                        borderColor: alpha(theme.palette.primary.main, 0.3),
                      },
                    },
                  }}
                >
                  <InputLabel
                    sx={{
                      backgroundColor: theme.palette.background.paper,
                      padding: "0 6px",
                    }}
                  >
                    Wall Insulation Level
                  </InputLabel>
                  <Select
                    value={roomParameters.wallInsulation}
                    onChange={(e) =>
                      handleRoomParameterChange("wallInsulation")(
                        e,
                        e.target.value
                      )
                    }
                    disabled={
                      (isSimulationRunning && !isSimulationPaused) ||
                      hasInvalidFields
                    }
                  >
                    <MenuItem value="low">Low</MenuItem>
                    <MenuItem value="medium">Medium</MenuItem>
                    <MenuItem value="high">High</MenuItem>
                  </Select>
                </FormControl>
              </Grid>

              <Grid item xs={12}>
                <Typography gutterBottom>
                  Current Room Temperature: {roomParameters.currentTemp}°C
                </Typography>
                <Slider
                  value={roomParameters.currentTemp}
                  onChange={handleRoomParameterChange("currentTemp")}
                  min={10}
                  max={40}
                  step={0.5}
                  marks
                  valueLabelDisplay="auto"
                  disabled={
                    (isSimulationRunning && !isSimulationPaused) ||
                    hasInvalidFields
                  }
                />
              </Grid>

              <Grid item xs={12}>
                <Typography gutterBottom>
                  Target Temperature: {roomParameters.targetTemp}°C
                </Typography>
                <Slider
                  value={roomParameters.targetTemp}
                  onChange={handleRoomParameterChange("targetTemp")}
                  min={16}
                  max={30}
                  step={0.5}
                  marks
                  valueLabelDisplay="auto"
                  disabled={
                    (isSimulationRunning && !isSimulationPaused) ||
                    hasInvalidFields
                  }
                />
              </Grid>

              <Grid item xs={12}>
                <Typography gutterBottom>
                  External Temperature: {roomParameters.externalTemp}°C
                  <WeatherIntegration
                    systemType={SYSTEM_TYPE}
                    websocket={ws}
                    disabled={
                      (isSimulationRunning && !isSimulationPaused) ||
                      hasInvalidFields
                    }
                    currentTemp={roomParameters.externalTemp}
                    onError={handleWeatherError}
                    onSuccess={handleWeatherSuccess}
                  />
                </Typography>
                <Slider
                  value={roomParameters.externalTemp}
                  onChange={handleRoomParameterChange("externalTemp")}
                  min={-10}
                  max={45}
                  step={0.5}
                  marks
                  valueLabelDisplay="auto"
                  disabled={
                    (isSimulationRunning && !isSimulationPaused) ||
                    hasInvalidFields
                  }
                />
              </Grid>
            </Grid>
          </Paper>
        </Grid>

        <Grid item xs={12} md={6}>
          <Paper
            sx={{
              p: 4,
              height: "100%",
              background: alpha(theme.palette.background.paper, 0.8),
              backdropFilter: "blur(10px)",
              borderRadius: 2,
              border: `1px solid ${alpha(theme.palette.primary.main, 0.1)}`,
            }}
          >
            <Typography
              variant="h5"
              gutterBottom
              sx={{
                color: theme.palette.primary.main,
                fontWeight: "bold",
                mb: 3,
              }}
            >
              HVAC Parameters
            </Typography>
            <Grid container spacing={4}>
              <Grid item xs={12}>
                <Typography gutterBottom>
                  Power: {hvacParameters.power} kW
                </Typography>
                <Slider
                  value={hvacParameters.power}
                  onChange={handleHVACParameterChange("power")}
                  min={1}
                  max={10}
                  step={0.5}
                  marks
                  valueLabelDisplay="auto"
                  disabled={
                    (isSimulationRunning && !isSimulationPaused) ||
                    hasInvalidFields
                  }
                />
              </Grid>

              <Grid item xs={12}>
                <Typography gutterBottom>
                  Airflow Rate: {hvacParameters.airFlowRate} m³/s
                </Typography>
                <Slider
                  value={hvacParameters.airFlowRate}
                  onChange={handleHVACParameterChange("airFlowRate")}
                  min={0.1}
                  max={2.0}
                  step={0.1}
                  marks
                  valueLabelDisplay="auto"
                  disabled={
                    (isSimulationRunning && !isSimulationPaused) ||
                    hasInvalidFields
                  }
                />
              </Grid>

              <Grid item xs={12}>
                <Typography gutterBottom>
                  Fan Speed: {hvacParameters.fanSpeed}%
                </Typography>
                <Slider
                  value={hvacParameters.fanSpeed}
                  onChange={handleHVACParameterChange("fanSpeed")}
                  disabled={
                    (isSimulationRunning && !isSimulationPaused) ||
                    hasInvalidFields
                  }
                  min={0}
                  max={100}
                  step={1}
                  marks
                  valueLabelDisplay="auto"
                />
                {fanSpeedWarning && (
                  <Typography
                    color="warning.main"
                    variant="caption"
                    sx={{
                      display: "block",
                      mt: 1,
                      fontWeight: "medium",
                      bgcolor: alpha(theme.palette.warning.main, 0.1),
                      p: 1,
                      borderRadius: 1,
                      border: `1px solid ${alpha(
                        theme.palette.warning.main,
                        0.3
                      )}`,
                    }}
                  >
                    Warning: Fan speed set to 0. HVAC system may not work as
                    expected.
                  </Typography>
                )}
              </Grid>
            </Grid>
          </Paper>
        </Grid>

        <Grid item xs={12}>
          <Paper
            sx={{
              p: 4,
              display: "flex",
              justifyContent: "center",
              alignItems: "center",
              background: alpha(theme.palette.background.paper, 0.8),
              backdropFilter: "blur(10px)",
              borderRadius: 2,
              border: `1px solid ${alpha(theme.palette.primary.main, 0.1)}`,
            }}
          >
            <Box
              sx={{
                display: "flex",
                alignItems: "center",
                flexDirection: "column",
                gap: 2,
              }}
            >
              <Grid item xs={12} container>
                <Button
                  variant="contained"
                  size="large"
                  color={isSimulationRunning ? "error" : "primary"}
                  startIcon={
                    isSimulationRunning && !isSimulationPaused ? (
                      <CircularProgress size={24} color="inherit" />
                    ) : null
                  }
                  disabled={hasInvalidFields}
                  // Replace the existing onClick handler in the simulation control button
                  onClick={async () => {
                    try {
                      const action = isSimulationRunning
                        ? isSimulationPaused
                          ? "resume"
                          : "pause"
                        : "start";

                      if (action === "start") {
                        const sessionData = await createSession();
                        if (!sessionData) {
                          return; // Don't proceed if session creation failed
                        }
                        setCurrentSession(sessionData);
                      }

                      const message = {
                        type: "simulation_control",
                        data: { action },
                      };

                      ws?.send(JSON.stringify(message));

                      if (action === "start") {
                        dispatch(setSimulationStatus(true));
                        dispatch(setSimulationPaused(false));
                      } else if (action === "pause") {
                        dispatch(setSimulationPaused(true));
                      } else if (action === "resume") {
                        dispatch(setSimulationPaused(false));
                      }
                    } catch (error) {
                      console.error("Error controlling simulation:", error);
                    }
                  }}
                  sx={{
                    px: 6,
                    py: 2,
                    fontSize: "1.2rem",
                    fontWeight: "bold",
                    borderRadius: 2,
                    textTransform: "none",
                    boxShadow: isSimulationRunning
                      ? `0 0 20px ${alpha(theme.palette.error.main, 0.4)}`
                      : `0 0 20px ${alpha(theme.palette.primary.main, 0.4)}`,
                    opacity: hasInvalidFields ? 0.6 : 1,
                  }}
                >
                  {isSimulationRunning
                    ? isSimulationPaused
                      ? "Resume Simulation"
                      : "Pause Simulation"
                    : "Start Simulation"}
                </Button>
                {isSimulationRunning ? (
                  <Button
                    variant="contained"
                    size="large"
                    color="error"
                    onClick={async () => {
                      try {
                        const message = {
                          type: "simulation_control",
                          data: {
                            action: "stop",
                          },
                        };

                        const activeUserId =
                          sessionStorage.getItem("activeUserId");
                        const user = JSON.parse(
                          sessionStorage.getItem(`user_${activeUserId}`)
                        );

                        // Get current session from sessionStorage
                        const currentSession = JSON.parse(
                          sessionStorage.getItem(`${user.id}_session`)
                        );

                        if (currentSession) {
                          // Calculate if simulation was successful (target temperature reached)
                          const isSuccess =
                            Math.abs(
                              systemStatus.roomTemperature -
                                roomParameters.targetTemp
                            ) <= 0.5;

                          // Save simulation data
                          await saveSimulationData(
                            currentSession.session_id,
                            isSuccess
                          );

                          // Update session status
                          await supabase
                            .from("sessions")
                            .update({ is_active: false })
                            .eq("session_id", currentSession.session_id);

                          // Clear session from sessionStorage
                          sessionStorage.removeItem(`${user.id}_session`);
                        }

                        ws?.send(JSON.stringify(message));
                        dispatch(setSimulationStatus(false));
                        dispatch(setSimulationPaused(false));
                      } catch (error) {
                        console.error("Error stopping simulation:", error);
                        setSessionError(error.message);
                      }
                    }}
                    sx={{
                      px: 6,
                      py: 2,
                      fontSize: "1.2rem",
                      fontWeight: "bold",
                      borderRadius: 2,
                      textTransform: "none",
                      marginLeft: 2,
                      boxShadow: `0 0 20px ${alpha(
                        theme.palette.error.main,
                        0.4
                      )}`,
                    }}
                  >
                    Stop Simulation
                  </Button>
                ) : null}
              </Grid>
              {countdownTime > 0 && (
                <Box
                  sx={{
                    display: "flex",
                    alignItems: "center",
                    gap: 1,
                    p: 2,
                    borderRadius: 2,
                    bgcolor: alpha(theme.palette.background.paper, 0.8),
                    border: `1px solid ${alpha(
                      theme.palette.primary.main,
                      0.1
                    )}`,
                  }}
                >
                  <Typography
                    variant="h6"
                    sx={{ color: theme.palette.text.secondary }}
                  >
                    Time to Target:
                  </Typography>
                  <Typography
                    variant="h6"
                    sx={{
                      color: theme.palette.primary.main,
                      fontWeight: "bold",
                    }}
                  >
                    {Math.floor(countdownTime / 60)}:
                    {String(Math.floor(countdownTime % 60)).padStart(2, "0")}
                  </Typography>
                </Box>
              )}
            </Box>
          </Paper>
        </Grid>
      </Grid>
      <Snackbar
        open={invalidParameterOpen}
        autoHideDuration={5000}
        onClose={() => setInvalidParameterOpen(false)}
        anchorOrigin={{ vertical: "top", horizontal: "center" }}
      >
        <Alert
          severity="error"
          variant="filled"
          onClose={() => setInvalidParameterOpen(false)}
        >
          {invalidParameterMessage}
        </Alert>
      </Snackbar>
      <Snackbar
        open={targetReachAlert}
        autoHideDuration={6000}
        onClose={() => setTargetReachAlert(false)}
        anchorOrigin={{ vertical: "top", horizontal: "center" }}
      >
        <Alert
          severity="success"
          variant="filled"
          onClose={() => setTargetReachAlert(false)}
        >
          Target temperature reached! Simulation successful.
        </Alert>
      </Snackbar>
      <Snackbar
        open={weatherSuccessOpen}
        autoHideDuration={5000}
        onClose={() => setWeatherSuccessOpen(false)}
        anchorOrigin={{ vertical: "top", horizontal: "center" }}
      >
        <Alert
          severity="success"
          variant="filled"
          onClose={() => setWeatherSuccessOpen(false)}
        >
          {weatherSuccessMessage}
        </Alert>
      </Snackbar>
      <Snackbar
        open={weatherErrorOpen}
        autoHideDuration={6000}
        onClose={() => setWeatherErrorOpen(false)}
        anchorOrigin={{ vertical: "top", horizontal: "center" }}
      >
        <Alert
          severity="error"
          variant="filled"
          onClose={() => setWeatherErrorOpen(false)}
        >
          {weatherErrorMessage ||
            "Error fetching weather data. Please try again."}
        </Alert>
      </Snackbar>
    </Box>
  );
};

export default SimulationPage;<|MERGE_RESOLUTION|>--- conflicted
+++ resolved
@@ -250,10 +250,7 @@
     const websocket = new WebSocket(
       `${protocol}//gauravjagtap.me/ws/${user.id}/split-system`
     );
-<<<<<<< HEAD
-=======
-
->>>>>>> 00a75382
+
     websocket.onopen = () => {
       setAuthError(null);
       dispatch(setConnectionStatus(true));
