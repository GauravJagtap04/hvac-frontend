--- conflicted
+++ resolved
@@ -2,14 +2,8 @@
 import { useDispatch, useSelector } from "react-redux";
 import { supabase } from "../components/SupabaseClient";
 import { useNavigate } from "react-router-dom";
-<<<<<<< HEAD
-
-import HeatPumpSystemModel from "../components/Models/HeatPumpSystemModel";
-
-=======
 import HeatPumpSystemModel from "../components/Models/HeatPumpSystemModel";
 import WeatherIntegration from "../components/WeatherIntegration";
->>>>>>> 18f243c8
 import {
   Box,
   Grid,
@@ -437,12 +431,6 @@
   const saveSimulationData = async (sessionId, isSuccess) => {
     try {
       const activeUserId = sessionStorage.getItem("activeUserId");
-<<<<<<< HEAD
-      const user = JSON.parse(localStorage.getItem(`user_${activeUserId}`));
-      if (!user) {
-        throw new Error("User not authenticated");
-      }
-=======
       console.log("Saving simulation data for session:", sessionId);
       console.log("User ID:", activeUserId);
 
@@ -450,7 +438,6 @@
         throw new Error("Invalid session ID");
       }
 
->>>>>>> 18f243c8
       const simulationData = {
         session_id: sessionId,
         type: "heat-pump-system",
