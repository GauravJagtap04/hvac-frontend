import { useState, useEffect } from "react";
import { useDispatch, useSelector } from "react-redux";
import {
  Box,
  Grid,
  Paper,
  Typography,
  Slider,
  TextField,
  Select,
  MenuItem,
  Button,
  FormControl,
  InputLabel,
  CircularProgress,
  Chip,
  useTheme,
  alpha,
  Snackbar,
  Alert,
} from "@mui/material";
import {
  LineChart,
  Line,
  XAxis,
  YAxis,
  CartesianGrid,
  Tooltip,
  Legend,
  ResponsiveContainer,
} from "recharts";
import { ThermostatAuto, Speed, Power, Opacity } from "@mui/icons-material";
import {
  updateRoomParameters,
  updateHVACParameters,
  updateSystemStatus,
  setConnectionStatus,
  setSimulationStatus,
  setSimulationPaused,
} from "../store/store";
import WeatherIntegration from "../components/WeatherIntegration";
import { supabase } from "../components/SupabaseClient"; // Add this import
<<<<<<< HEAD
=======
import ChilledWaterSystemModel from "../components/ChilledWaterSystemModel";
>>>>>>> 161cea00

const SYSTEM_TYPE = "chilledWaterSystem";

const SimulationPage = () => {
  const theme = useTheme();
  const dispatch = useDispatch();
  const { isConnected, isSimulationRunning, isSimulationPaused } = useSelector(
    (state) => state.hvac
  );
  const { roomParameters, hvacParameters, systemStatus } = useSelector(
    (state) => state.hvac.systems[SYSTEM_TYPE]
  );

  const [temperatureData, setTemperatureData] = useState([]);
  const [ws, setWs] = useState(null);
  const [estimatedTime, setEstimatedTime] = useState(0);
  const [countdownTime, setCountdownTime] = useState(0);
  const [canReachTarget, setCanReachTarget] = useState(true);
  const [targetReachAlert, setTargetReachAlert] = useState(false);
  const [weatherSuccessOpen, setWeatherSuccessOpen] = useState(false);
  const [weatherSuccessMessage, setWeatherSuccessMessage] = useState("");
  const [weatherErrorOpen, setWeatherErrorOpen] = useState(false);
  const [weatherErrorMessage, setWeatherErrorMessage] = useState("");
  const [invalidParameterOpen, setInvalidParameterOpen] = useState(false);
  const [fanSpeedWarning, setFanSpeedWarning] = useState(false);
  const [invalidParameterMessage, setInvalidParameterMessage] = useState("");
  const [errorStartingSimulation, setErrorStartingSimulation] = useState(false);
  const [invalidFields, setInvalidFields] = useState({
    length: false,
    breadth: false,
    height: false,
  });
  const [sessionError, setSessionError] = useState(null);
  const [currentSession, setCurrentSession] = useState(null);

  useEffect(() => {
    if (ws && isConnected && !isSimulationRunning) {
      ws.send(
        JSON.stringify({
          type: "room_parameters",
          data: {
            length: roomParameters.length,
            breadth: roomParameters.breadth,
            height: roomParameters.height,
            numPeople: roomParameters.numPeople,
            mode: roomParameters.mode,
            wallInsulation: roomParameters.wallInsulation,
            currentTemp: roomParameters.currentTemp,
            targetTemp: roomParameters.targetTemp,
            externalTemp: roomParameters.externalTemp,
            fanCoilUnits: roomParameters.fanCoilUnits || 1,
          },
        })
      );

      ws.send(
        JSON.stringify({
          type: "hvac_parameters",
          data: {
            power: hvacParameters.power,
            airFlowRate: hvacParameters.airFlowRate,
            fanSpeed: hvacParameters.fanSpeed,
            chilledWaterFlowRate: hvacParameters.chilledWaterFlowRate,
            chilledWaterSupplyTemp: hvacParameters.chilledWaterSupplyTemp,
            chilledWaterReturnTemp: hvacParameters.chilledWaterReturnTemp,
            pumpPower: hvacParameters.pumpPower,
            glycolPercentage: hvacParameters.glycolPercentage,
            heatExchangerEfficiency: hvacParameters.heatExchangerEfficiency,
            primarySecondaryLoop: hvacParameters.primarySecondaryLoop,
          },
        })
      );

      const newInvalidFields = {
        length: roomParameters.length <= 0,
        breadth: roomParameters.breadth <= 0,
        height: roomParameters.height <= 0,
      };

      setInvalidFields(newInvalidFields);
      setErrorStartingSimulation(Object.values(newInvalidFields).some(Boolean));

      setFanSpeedWarning(hvacParameters.fanSpeed === 0);
    }
  }, [isConnected, ws, isSimulationRunning]);

  useEffect(() => {
    let timer;
    if (isSimulationRunning && !isSimulationPaused && countdownTime > 0) {
      timer = setInterval(() => {
        setCountdownTime((prev) => Math.max(0, prev - 1));
      }, 1000);
    }
    return () => clearInterval(timer);
  }, [isSimulationRunning, isSimulationPaused, countdownTime]);

  useEffect(() => {
    if (isSimulationRunning && !isSimulationPaused) {
      const currentTemp = systemStatus.roomTemperature;
      const targetTemp = systemStatus.targetTemperature;

      if (Math.abs(currentTemp - targetTemp) == 0) {
        setTargetReachAlert(true);
        ws?.send(
          JSON.stringify({
            type: "simulation_control",
            data: { action: "stop" },
          })
        );
        dispatch(setSimulationStatus(false));
        dispatch(setSimulationPaused(false));
      }
    }
  }, [
    systemStatus.roomTemperature,
    roomParameters.targetTemp,
    isSimulationRunning,
    isSimulationPaused,
  ]);

  useEffect(() => {
    const protocol = window.location.protocol === "https:" ? "wss:" : "ws:";
    const activeUserId = sessionStorage.getItem("activeUserId");
    const user = JSON.parse(sessionStorage.getItem(`user_${activeUserId}`));
    const websocket = new WebSocket(
<<<<<<< HEAD
      `${protocol}//gauravjagtap.me/ws/${user}/variable-refrigerant-flow-system`
=======
      `${protocol}//localhost:8000/ws/${user.id}/chilled-water-system`
>>>>>>> 161cea00
    );

    websocket.onopen = () => {
      dispatch(setConnectionStatus(true));
      console.log("Connected to chilled water system simulator");
    };

    websocket.onmessage = (event) => {
      try {
        const data = JSON.parse(event.data);
        console.log("Received websocket data:", data); // Debug logging

        // Handle simulation control responses
        if (data.type === "simulation_status") {
          dispatch(setSimulationStatus(data.data.isRunning));
          dispatch(setSimulationPaused(data.data.isPaused));
          if (data.data.estimatedTimeToTarget) {
            setEstimatedTime(data.data.estimatedTimeToTarget);
            setCountdownTime(data.data.estimatedTimeToTarget);
          }
        }

        // Handle temperature+status updates from main loop
        else if (data.system_status) {
          // Mapping backend snake_case to frontend camelCase
          dispatch(
            updateSystemStatus({
              system: SYSTEM_TYPE,
              status: {
                roomTemperature: data.system_status.room_temperature,
                targetTemperature: data.system_status.target_temperature,
                coolingCapacityKw: data.system_status.cooling_capacity_kw,
                coolingCapacityBtu: data.system_status.cooling_capacity_btu,
                energyConsumptionW: data.system_status.energy_consumption_w,
                refrigerantFlowGs: data.system_status.refrigerant_flow_gs,
                heatGainW: data.system_status.heat_gain_w,
                cop: data.system_status.cop,
                waterFlowRate: data.system_status.water_flow_rate_ls,
                chilledWaterSupplyTemp:
                  data.system_status.chilled_water_supply_temp,
                chilledWaterReturnTemp:
                  data.system_status.chilled_water_return_temp,
                pumpPowerW: data.system_status.pump_power_w,
                primarySecondaryLoop: data.system_status.primary_secondary_loop,
                glycolPercentage: data.system_status.glycol_percentage,
                heatExchangerEfficiency:
                  data.system_status.heat_exchanger_efficiency,
              },
            })
          );

          // Add temperature data point
          setTemperatureData((prev) =>
            [
              ...prev,
              {
                time: new Date().toLocaleTimeString(),
                temperature: data.system_status.room_temperature,
              },
            ].slice(-20)
          );
        } else if (data.temperature) {
          // Handle simple temperature updates
          setTemperatureData((prev) =>
            [
              ...prev,
              {
                time: new Date().toLocaleTimeString(),
                temperature: data.temperature,
              },
            ].slice(-20)
          );
        }
      } catch (error) {
        console.error("Error processing WebSocket message:", error);
      }
    };

    websocket.onclose = () => {
      dispatch(setConnectionStatus(false));
      console.log("Disconnected from chilled water system simulator");
    };

    setWs(websocket);

    return () => {
      websocket.close();
    };
  }, [dispatch]);

  const sanitizeNumericInput = (value) => {
    if (value === "") return 0;

    const parsedValue = parseFloat(value);

    if (isNaN(parsedValue)) return 0;

    const sanitized = parseFloat(parsedValue.toString());

    return sanitized;
  };

  const handleWeatherError = (errorMessage) => {
    setWeatherErrorMessage(errorMessage);
    setWeatherErrorOpen(true);
  };

  const handleWeatherSuccess = (location, temperature) => {
    setWeatherSuccessMessage(
      `Weather fetched successfully: ${temperature}°C in ${location}`
    );
    setWeatherSuccessOpen(true);
  };

  const handleRoomParameterChange = (parameter) => (event, value) => {
    const update = { [parameter]: value };
    const newInvalidFields = { ...invalidFields };

    if (["length", "breadth", "height"].includes(parameter)) {
      let actualValue =
        typeof event.target?.value !== "undefined"
          ? event.target.value === ""
            ? 0
            : sanitizeNumericInput(event.target.value)
          : value;

      if (isNaN(actualValue)) actualValue = 0;

      if (actualValue <= 0) {
        newInvalidFields[parameter] = true;

        let paramName =
          parameter.charAt(0).toUpperCase() + parameter.substring(1);
        if (parameter === "breadth") paramName = "Width";

        setInvalidParameterOpen(true);
        setInvalidParameterMessage(`${paramName} cannot be zero or negative.`);

        if (event.target?.value === "") {
          event.target.value = "0";
        }

        setInvalidFields(newInvalidFields);

        dispatch(
          updateRoomParameters({
            system: SYSTEM_TYPE,
            parameters: { [parameter]: actualValue },
          })
        );
        return;
      } else {
        newInvalidFields[parameter] = false;
      }
    } else if (parameter === "numPeople") {
      let actualValue =
        typeof event.target?.value !== "undefined"
          ? event.target.value === ""
            ? 0
            : parseFloat(event.target.value)
          : value;

      if (isNaN(actualValue)) actualValue = 0;

      if (actualValue < 0) {
        newInvalidFields[parameter] = true;
        setInvalidParameterOpen(true);
        setInvalidParameterMessage("Number of people cannot be negative.");
        setInvalidFields(newInvalidFields);

        dispatch(
          updateRoomParameters({
            system: SYSTEM_TYPE,
            parameters: { [parameter]: actualValue },
          })
        );
        return;
      } else {
        newInvalidFields[parameter] = false;
      }
    }

    setInvalidFields(newInvalidFields);

    dispatch(updateRoomParameters({ system: SYSTEM_TYPE, parameters: update }));
    if (!Object.values(newInvalidFields).some(Boolean)) {
      ws?.send(JSON.stringify({ type: "room_parameters", data: update }));
    }
    setErrorStartingSimulation(Object.values(newInvalidFields).some(Boolean));
  };

  const hasInvalidFields = Object.values(invalidFields).some(Boolean);

  const handleHVACParameterChange = (parameter) => (event, value) => {
    const update = { [parameter]: value };
    dispatch(updateHVACParameters({ system: SYSTEM_TYPE, parameters: update }));
    ws?.send(JSON.stringify({ type: "hvac_parameters", data: update }));

    if (parameter === "fanSpeed" && value === 0) {
      setFanSpeedWarning(true);
    } else if (parameter === "fanSpeed" && value > 0) {
      setFanSpeedWarning(false);
    }
  };

  const createSession = async () => {
    try {
      const activeUserId = sessionStorage.getItem("activeUserId");
      const user = JSON.parse(sessionStorage.getItem(`user_${activeUserId}`));

      if (!user) {
        throw new Error("User not authenticated");
      }

      const { data: existingSession, error: fetchError } = await supabase
        .from("sessions")
        .select("*")
        .eq("user_id", user.id)
        .eq("is_active", true)
        .single();

      if (!existingSession) {
        const { data, error } = await supabase
          .from("sessions")
          .insert([
            {
              user_id: user.id,
              is_active: true,
            },
          ])
          .select()
          .single();

        if (error) throw error;
        sessionStorage.setItem(`${user.id}_session`, JSON.stringify(data));
        return data;
      }

      return existingSession;
    } catch (error) {
      console.error("Error creating session:", error.message);
      setSessionError(error.message);
      return null;
    }
  };

  const updateSessionStatus = async (sessionId, isActive = false) => {
    try {
      const { error } = await supabase
        .from("sessions")
        .update({
          is_active: isActive,
          updated_at: new Date().toISOString(),
        })
        .eq("session_id", sessionId);

      if (error) throw error;
    } catch (error) {
      console.error("Error updating session:", error.message);
    }
  };

  const saveSimulationData = async (sessionId, isSuccess) => {
    try {
      const activeUserId = sessionStorage.getItem("activeUserId");
      const simulationData = {
        session_id: sessionId,
        type: "chilled-water-system",
        parameters: {
          room: {
            length: roomParameters.length,
            breadth: roomParameters.breadth,
            height: roomParameters.height,
            numPeople: roomParameters.numPeople,
            mode: roomParameters.mode,
            wallInsulation: roomParameters.wallInsulation,
            currentTemp: roomParameters.currentTemp,
            targetTemp: roomParameters.targetTemp,
            externalTemp: roomParameters.externalTemp,
            fanCoilUnits: roomParameters.fanCoilUnits,
          },
          hvac: {
            power: hvacParameters.power,
            airFlowRate: hvacParameters.airFlowRate,
            fanSpeed: hvacParameters.fanSpeed,
            chilledWaterFlowRate: hvacParameters.chilledWaterFlowRate,
            chilledWaterSupplyTemp: hvacParameters.chilledWaterSupplyTemp,
            chilledWaterReturnTemp: hvacParameters.chilledWaterReturnTemp,
            pumpPower: hvacParameters.pumpPower,
            glycolPercentage: hvacParameters.glycolPercentage,
            heatExchangerEfficiency: hvacParameters.heatExchangerEfficiency,
            primarySecondaryLoop: hvacParameters.primarySecondaryLoop,
          },
          results: {
            finalTemperature: systemStatus.roomTemperature,
            energyConsumption: systemStatus.energyConsumptionW,
            waterFlowRate: systemStatus.waterFlowRate,
            cop: systemStatus.cop,
          },
        },
        userid: activeUserId,
        is_success: isSuccess,
      };

      const { data, error } = await supabase
        .from("simulations")
        .insert([simulationData])
        .select();

      if (error) throw error;
      return data;
    } catch (error) {
      console.error("Error saving simulation data:", error.message);
      setSessionError(error.message);
      throw error;
    }
  };

  const StatusCard = ({ title, value, unit, icon }) => (
    <Paper
      sx={{
        p: 3,
        height: "100%",
        display: "flex",
        flexDirection: "column",
        alignItems: "center",
        background: `linear-gradient(135deg, ${alpha(
          theme.palette.primary.main,
          0.05
        )} 0%, ${alpha(theme.palette.primary.main, 0.15)} 100%)`,
        backdropFilter: "blur(10px)",
        border: `1px solid ${alpha(theme.palette.primary.main, 0.1)}`,
        borderRadius: 2,
        transition: "all 0.3s cubic-bezier(0.4, 0, 0.2, 1)",
        "&:hover": {
          transform: "translateY(-4px)",
          boxShadow: `0 8px 24px -4px ${alpha(
            theme.palette.primary.main,
            0.2
          )}`,
          border: `1px solid ${alpha(theme.palette.primary.main, 0.2)}`,
        },
      }}
    >
      {icon}
      <Typography variant="h6" sx={{ mt: 2, color: "text.secondary" }}>
        {title}
      </Typography>
      <Typography
        variant="h3"
        sx={{
          mt: 2,
          mb: 1,
          color: theme.palette.primary.main,
          fontWeight: "bold",
        }}
      >
        {value !== undefined ? value : "0.0"}
      </Typography>
      <Typography variant="body1" sx={{ color: "text.secondary" }}>
        {unit}
      </Typography>
    </Paper>
  );

  return (
    <Box
      sx={{
        p: 4,
        minHeight: "100vh",
        background: `linear-gradient(135deg, ${
          theme.palette.background.default
        } 0%, ${alpha(theme.palette.primary.main, 0.05)} 100%)`,
      }}
    >
      <Grid container spacing={4}>
        <Grid item xs={12}>
          <Box
            sx={{
              mb: 4,
              display: "flex",
              justifyContent: "space-between",
              alignItems: "center",
            }}
          >
            <Typography
              variant="h3"
              sx={{
                color: theme.palette.primary.main,
                fontWeight: "bold",
                letterSpacing: "-0.5px",
              }}
            >
              Chilled Water System Simulation Dashboard
            </Typography>
            <Chip
              label={isConnected ? "Connected" : "Disconnected"}
              color={isConnected ? "success" : "error"}
              sx={{
                fontSize: "1rem",
                py: 2.5,
                px: 3,
                borderRadius: 2,
                "& .MuiChip-label": { fontWeight: 500 },
              }}
            />
          </Box>
        </Grid>

        <Grid item xs={12} md={3}>
          <StatusCard
            title="Room Temperature"
            value={(systemStatus?.roomTemperature || 25.0).toFixed(1)}
            unit="°C"
            icon={
              <ThermostatAuto
                sx={{ fontSize: 48, color: theme.palette.primary.main }}
              />
            }
          />
        </Grid>

        <Grid item xs={12} md={3}>
          <StatusCard
            title="Energy Usage"
            value={((systemStatus?.energyConsumptionW || 0) / 1000).toFixed(2)}
            unit="kW"
            icon={
              <Power sx={{ fontSize: 48, color: theme.palette.primary.main }} />
            }
          />
        </Grid>

        <Grid item xs={12} md={3}>
          <StatusCard
            title="COP"
            value={(systemStatus?.cop || 3.0).toFixed(2)}
            unit=""
            icon={
              <Speed sx={{ fontSize: 48, color: theme.palette.primary.main }} />
            }
          />
        </Grid>

        <Grid item xs={12} md={3}>
          <StatusCard
            title="Water Flow"
            value={(systemStatus?.waterFlowRate || 0.5).toFixed(1)}
            unit="L/s"
            icon={
              <Opacity
                sx={{ fontSize: 48, color: theme.palette.primary.main }}
              />
            }
          />
        </Grid>

        <Grid item xs={12}>
          <Paper
            sx={{
              p: 4,
              mb: 4,
              background: alpha(theme.palette.background.paper, 0.8),
              backdropFilter: "blur(10px)",
              borderRadius: 2,
              border: `1px solid ${alpha(theme.palette.primary.main, 0.1)}`,
            }}
          >
            <Typography
              variant="h5"
              gutterBottom
              sx={{ color: theme.palette.primary.main, fontWeight: "bold" }}
            >
              Temperature History
            </Typography>
            <ResponsiveContainer width="100%" height={400}>
              <LineChart data={temperatureData}>
                <CartesianGrid
                  strokeDasharray="3 3"
                  stroke={alpha(theme.palette.text.primary, 0.1)}
                />
                <XAxis
                  dataKey="time"
                  stroke={theme.palette.text.secondary}
                  tick={{ fill: theme.palette.text.secondary }}
                />
                <YAxis
                  stroke={theme.palette.text.secondary}
                  tick={{ fill: theme.palette.text.secondary }}
                />
                <Tooltip
                  contentStyle={{
                    background: alpha(theme.palette.background.paper, 0.9),
                    border: `1px solid ${alpha(
                      theme.palette.primary.main,
                      0.1
                    )}`,
                    borderRadius: 8,
                  }}
                />
                <Legend />
                <Line
                  type="monotone"
                  dataKey="temperature"
                  stroke={theme.palette.primary.main}
                  name="Room Temperature"
                  strokeWidth={3}
                  dot={false}
                  activeDot={{ r: 8 }}
                />
                <Line
                  type="monotone"
                  dataKey={() => roomParameters.targetTemp}
                  stroke={theme.palette.secondary.main}
                  name="Target Temperature"
                  strokeWidth={2}
                  strokeDasharray="5 5"
                  dot={false}
                />
              </LineChart>
            </ResponsiveContainer>
          </Paper>
        </Grid>

        <Grid item xs={12} md={6}>
          <Paper
            sx={{
              p: 4,
              height: "100%",
              background: alpha(theme.palette.background.paper, 0.8),
              backdropFilter: "blur(10px)",
              borderRadius: 2,
              border: `1px solid ${alpha(theme.palette.primary.main, 0.1)}`,
            }}
          >
            <Typography
              variant="h5"
              gutterBottom
              sx={{
                color: theme.palette.primary.main,
                fontWeight: "bold",
                mb: 3,
              }}
            >
              Room Parameters
            </Typography>
            <Grid container spacing={4}>
              <Grid item xs={12} sm={6}>
                <TextField
                  fullWidth
                  label="Length (m)"
                  type="number"
                  value={roomParameters.length}
                  error={invalidFields.length}
                  helperText={
                    invalidFields.length
                      ? "Length cannot be zero or negative."
                      : ""
                  }
                  disabled={
                    (isSimulationRunning && !isSimulationPaused) ||
                    (hasInvalidFields && !invalidFields.length)
                  }
                  onChange={(e) =>
                    handleRoomParameterChange("length")(
                      e,
                      sanitizeNumericInput(e.target.value || 0)
                    )
                  }
                  inputProps={{ step: 0.1, min: 1 }}
                  sx={{
                    "& .MuiOutlinedInput-root": {
                      "& fieldset": {
                        borderColor: invalidFields.length
                          ? theme.palette.error.main
                          : alpha(theme.palette.primary.main, 0.2),
                      },
                      "&:hover fieldset": {
                        borderColor: invalidFields.length
                          ? theme.palette.error.main
                          : alpha(theme.palette.primary.main, 0.3),
                      },
                    },
                  }}
                />
              </Grid>
              <Grid item xs={12} sm={6}>
                <TextField
                  fullWidth
                  label="Width (m)"
                  type="number"
                  value={roomParameters.breadth}
                  error={invalidFields.breadth}
                  helperText={
                    invalidFields.breadth
                      ? "Width cannot be zero or negative"
                      : ""
                  }
                  disabled={
                    (isSimulationRunning && !isSimulationPaused) ||
                    (hasInvalidFields && !invalidFields.breadth)
                  }
                  onChange={(e) =>
                    handleRoomParameterChange("breadth")(
                      e,
                      sanitizeNumericInput(e.target.value || 0)
                    )
                  }
                  inputProps={{ step: 0.1, min: 1 }}
                  sx={{
                    "& .MuiOutlinedInput-root": {
                      "& fieldset": {
                        borderColor: invalidFields.breadth
                          ? theme.palette.error.main
                          : alpha(theme.palette.primary.main, 0.2),
                      },
                      "&:hover fieldset": {
                        borderColor: invalidFields.breadth
                          ? theme.palette.error.main
                          : alpha(theme.palette.primary.main, 0.3),
                      },
                    },
                  }}
                />
              </Grid>

              <Grid item xs={12} sm={6}>
                <TextField
                  fullWidth
                  label="Height (m)"
                  type="number"
                  value={roomParameters.height}
                  error={invalidFields.height}
                  helperText={
                    invalidFields.height
                      ? "Height cannot be zero or negative"
                      : ""
                  }
                  disabled={
                    (isSimulationRunning && !isSimulationPaused) ||
                    (hasInvalidFields && !invalidFields.height)
                  }
                  onChange={(e) =>
                    handleRoomParameterChange("height")(
                      e,
                      sanitizeNumericInput(e.target.value || 0)
                    )
                  }
                  inputProps={{ step: 0.1, min: 1 }}
                  sx={{
                    "& .MuiOutlinedInput-root": {
                      "& fieldset": {
                        borderColor: invalidFields.height
                          ? theme.palette.error.main
                          : alpha(theme.palette.primary.main, 0.2),
                      },
                      "&:hover fieldset": {
                        borderColor: invalidFields.height
                          ? theme.palette.error.main
                          : alpha(theme.palette.primary.main, 0.3),
                      },
                    },
                  }}
                />
              </Grid>
              <Grid item xs={12} sm={6}>
                <TextField
                  fullWidth
                  label="No. of People"
                  type="number"
                  value={roomParameters.numPeople}
                  disabled={
                    (isSimulationRunning && !isSimulationPaused) ||
                    hasInvalidFields
                  }
                  onChange={(e) =>
                    handleRoomParameterChange("numPeople")(
                      e,
                      sanitizeNumericInput(e.target.value || 0)
                    )
                  }
                  inputProps={{ step: 1, min: 0 }}
                  sx={{
                    "& .MuiOutlinedInput-root": {
                      "& fieldset": {
                        borderColor: alpha(theme.palette.primary.main, 0.2),
                      },
                      "&:hover fieldset": {
                        borderColor: alpha(theme.palette.primary.main, 0.3),
                      },
                    },
                  }}
                />
              </Grid>

              <Grid item xs={12} sm={6}>
                <FormControl
                  fullWidth
                  sx={{
                    "& .MuiOutlinedInput-root": {
                      "& fieldset": {
                        borderColor: alpha(theme.palette.primary.main, 0.2),
                      },
                      "&:hover fieldset": {
                        borderColor: alpha(theme.palette.primary.main, 0.3),
                      },
                    },
                  }}
                >
                  <InputLabel
                    sx={{
                      backgroundColor: theme.palette.background.paper,
                      padding: "0 6px",
                    }}
                  >
                    Mode
                  </InputLabel>
                  <Select
                    value={roomParameters.mode}
                    onChange={(e) =>
                      handleRoomParameterChange("mode")(e, e.target.value)
                    }
                    disabled={
                      (isSimulationRunning && !isSimulationPaused) ||
                      hasInvalidFields
                    }
                  >
                    <MenuItem value="cooling">Cooling</MenuItem>
                    <MenuItem value="heating">Heating</MenuItem>
                  </Select>
                </FormControl>
              </Grid>
              <Grid item xs={12} sm={6}>
                <FormControl
                  fullWidth
                  sx={{
                    "& .MuiOutlinedInput-root": {
                      "& fieldset": {
                        borderColor: alpha(theme.palette.primary.main, 0.2),
                      },
                      "&:hover fieldset": {
                        borderColor: alpha(theme.palette.primary.main, 0.3),
                      },
                    },
                  }}
                >
                  <InputLabel
                    sx={{
                      backgroundColor: theme.palette.background.paper,
                      padding: "0 6px",
                    }}
                  >
                    Wall Insulation Level
                  </InputLabel>
                  <Select
                    value={roomParameters.wallInsulation}
                    onChange={(e) =>
                      handleRoomParameterChange("wallInsulation")(
                        e,
                        e.target.value
                      )
                    }
                    disabled={
                      (isSimulationRunning && !isSimulationPaused) ||
                      hasInvalidFields
                    }
                  >
                    <MenuItem value="low">Low</MenuItem>
                    <MenuItem value="medium">Medium</MenuItem>
                    <MenuItem value="high">High</MenuItem>
                  </Select>
                </FormControl>
              </Grid>

              <Grid item xs={12}>
                <Typography gutterBottom>
                  Current Room Temperature: {roomParameters.currentTemp}°C
                </Typography>
                <Slider
                  value={roomParameters.currentTemp}
                  onChange={handleRoomParameterChange("currentTemp")}
                  min={10}
                  max={40}
                  step={0.5}
                  marks
                  valueLabelDisplay="auto"
                  disabled={
                    (isSimulationRunning && !isSimulationPaused) ||
                    hasInvalidFields
                  }
                />
              </Grid>

              <Grid item xs={12}>
                <Typography gutterBottom>
                  Target Temperature: {roomParameters.targetTemp}°C
                </Typography>
                <Slider
                  value={roomParameters.targetTemp}
                  onChange={handleRoomParameterChange("targetTemp")}
                  min={16}
                  max={30}
                  step={0.5}
                  marks
                  valueLabelDisplay="auto"
                  disabled={
                    (isSimulationRunning && !isSimulationPaused) ||
                    hasInvalidFields
                  }
                />
              </Grid>

              <Grid item xs={12}>
                <Typography gutterBottom>
                  External Temperature: {roomParameters.externalTemp}°C
                  <WeatherIntegration
                    systemType={SYSTEM_TYPE}
                    websocket={ws}
                    disabled={
                      (isSimulationRunning && !isSimulationPaused) ||
                      hasInvalidFields
                    }
                    currentTemp={roomParameters.externalTemp}
                    onError={handleWeatherError}
                    onSuccess={handleWeatherSuccess}
                  />
                </Typography>
                <Slider
                  value={roomParameters.externalTemp}
                  onChange={handleRoomParameterChange("externalTemp")}
                  min={-10}
                  max={45}
                  step={0.5}
                  marks
                  valueLabelDisplay="auto"
                  disabled={
                    (isSimulationRunning && !isSimulationPaused) ||
                    hasInvalidFields
                  }
                />
              </Grid>

              <Grid item xs={12}>
                <Typography gutterBottom>
                  Fan Coil Units: {roomParameters.fanCoilUnits || 1}
                </Typography>
                <Slider
                  value={roomParameters.fanCoilUnits || 1}
                  onChange={handleRoomParameterChange("fanCoilUnits")}
                  min={1}
                  max={8}
                  step={1}
                  marks
                  valueLabelDisplay="auto"
                  disabled={
                    (isSimulationRunning && !isSimulationPaused) ||
                    hasInvalidFields
                  }
                />
              </Grid>
            </Grid>
          </Paper>
        </Grid>

        <Grid item xs={12} md={6}>
          <Paper
            sx={{
              p: 4,
              height: "100%",
              background: alpha(theme.palette.background.paper, 0.8),
              backdropFilter: "blur(10px)",
              borderRadius: 2,
              border: `1px solid ${alpha(theme.palette.primary.main, 0.1)}`,
            }}
          >
            <Typography
              variant="h5"
              gutterBottom
              sx={{
                color: theme.palette.primary.main,
                fontWeight: "bold",
                mb: 3,
              }}
            >
              HVAC Parameters
            </Typography>
            <Grid container spacing={4}>
              <Grid item xs={12}>
                <Typography gutterBottom>
                  Power: {hvacParameters.power} kW
                </Typography>
                <Slider
                  value={hvacParameters.power}
                  onChange={handleHVACParameterChange("power")}
                  min={1}
                  max={10}
                  step={0.5}
                  marks
                  valueLabelDisplay="auto"
                  disabled={
                    (isSimulationRunning && !isSimulationPaused) ||
                    hasInvalidFields
                  }
                />
              </Grid>

              <Grid item xs={12}>
                <Typography gutterBottom>
                  Airflow Rate: {hvacParameters.airFlowRate} m³/s
                </Typography>
                <Slider
                  value={hvacParameters.airFlowRate}
                  onChange={handleHVACParameterChange("airFlowRate")}
                  min={0.1}
                  max={2.0}
                  step={0.1}
                  marks
                  valueLabelDisplay="auto"
                  disabled={
                    (isSimulationRunning && !isSimulationPaused) ||
                    hasInvalidFields
                  }
                />
              </Grid>

              <Grid item xs={12}>
                <Typography gutterBottom>
                  Fan Speed: {hvacParameters.fanSpeed}%
                </Typography>
                <Slider
                  value={hvacParameters.fanSpeed}
                  onChange={handleHVACParameterChange("fanSpeed")}
                  disabled={
                    (isSimulationRunning && !isSimulationPaused) ||
                    hasInvalidFields
                  }
                  min={0}
                  max={100}
                  step={1}
                  marks
                  valueLabelDisplay="auto"
                />
                {fanSpeedWarning && (
                  <Typography
                    color="warning.main"
                    variant="caption"
                    sx={{
                      display: "block",
                      mt: 1,
                      fontWeight: "medium",
                      bgcolor: alpha(theme.palette.warning.main, 0.1),
                      p: 1,
                      borderRadius: 1,
                      border: `1px solid ${alpha(
                        theme.palette.warning.main,
                        0.3
                      )}`,
                    }}
                  >
                    Warning: Fan speed set to 0. HVAC system may not work as
                    expected.
                  </Typography>
                )}
              </Grid>

              <Grid item xs={12}>
                <Typography gutterBottom>
                  Water Flow Rate: {hvacParameters.chilledWaterFlowRate || 0.5}{" "}
                  L/s
                </Typography>
                <Slider
                  value={hvacParameters.chilledWaterFlowRate}
                  onChange={handleHVACParameterChange("chilledWaterFlowRate")}
                  min={0.1}
                  max={5.0}
                  step={0.1}
                  marks
                  valueLabelDisplay="auto"
                  disabled={
                    (isSimulationRunning && !isSimulationPaused) ||
                    hasInvalidFields
                  }
                />
              </Grid>

              <Grid item xs={12}>
                <Typography gutterBottom>
                  Chilled Water Supply Temperature:{" "}
                  {hvacParameters.chilledWaterSupplyTemp} °C
                </Typography>
                <Slider
                  value={hvacParameters.chilledWaterSupplyTemp}
                  onChange={handleHVACParameterChange("chilledWaterSupplyTemp")}
                  min={4.0}
                  max={15.0}
                  step={0.5}
                  marks
                  valueLabelDisplay="auto"
                  disabled={
                    (isSimulationRunning && !isSimulationPaused) ||
                    hasInvalidFields
                  }
                />
              </Grid>

              <Grid item xs={12}>
                <Typography gutterBottom>
                  Chilled Water Return Temperature:{" "}
                  {hvacParameters.chilledWaterReturnTemp} °C
                </Typography>
                <Slider
                  value={hvacParameters.chilledWaterReturnTemp}
                  onChange={handleHVACParameterChange("chilledWaterReturnTemp")}
                  min={8.0}
                  max={20.0}
                  step={0.5}
                  marks
                  valueLabelDisplay="auto"
                  disabled={
                    (isSimulationRunning && !isSimulationPaused) ||
                    hasInvalidFields
                  }
                />
              </Grid>

              <Grid item xs={12}>
                <Typography gutterBottom>
                  Pump Power: {hvacParameters.pumpPower} kW
                </Typography>
                <Slider
                  value={hvacParameters.pumpPower}
                  onChange={handleHVACParameterChange("pumpPower")}
                  min={0.2}
                  max={5.0}
                  step={0.1}
                  marks
                  valueLabelDisplay="auto"
                  disabled={
                    (isSimulationRunning && !isSimulationPaused) ||
                    hasInvalidFields
                  }
                />
              </Grid>

              <Grid item xs={12}>
                <Typography gutterBottom>
                  Glycol Percentage: {hvacParameters.glycolPercentage} %
                </Typography>
                <Slider
                  value={hvacParameters.glycolPercentage}
                  onChange={handleHVACParameterChange("glycolPercentage")}
                  min={0}
                  max={50}
                  step={5}
                  marks
                  valueLabelDisplay="auto"
                  disabled={
                    (isSimulationRunning && !isSimulationPaused) ||
                    hasInvalidFields
                  }
                />
              </Grid>

              <Grid item xs={12}>
                <Typography gutterBottom>
                  Heat Exchanger Efficiency:{" "}
                  {hvacParameters.heatExchangerEfficiency} %
                </Typography>
                <Slider
                  value={hvacParameters.heatExchangerEfficiency}
                  onChange={handleHVACParameterChange(
                    "heatExchangerEfficiency"
                  )}
                  min={0.5}
                  max={0.98}
                  step={0.01}
                  disabled={
                    (isSimulationRunning && !isSimulationPaused) ||
                    hasInvalidFields
                  }
                  marks
                  valueLabelDisplay="auto"
                />
              </Grid>

              <Grid item xs={12} sm={6}>
                <FormControl
                  fullWidth
                  sx={{
                    "& .MuiOutlinedInput-root": {
                      "& fieldset": {
                        borderColor: alpha(theme.palette.primary.main, 0.2),
                      },
                      "&:hover fieldset": {
                        borderColor: alpha(theme.palette.primary.main, 0.3),
                      },
                    },
                  }}
                >
                  <InputLabel
                    sx={{
                      backgroundColor: theme.palette.background.paper,
                      padding: "0 6px",
                    }}
                  >
                    Primary/Secondary Loop
                  </InputLabel>
                  <Select
                    value={
                      hvacParameters.primarySecondaryLoop ? "true" : "false"
                    }
                    onChange={(e) =>
                      handleHVACParameterChange("primarySecondaryLoop")(
                        e,
                        e.target.value === "true"
                      )
                    }
                    disabled={
                      (isSimulationRunning && !isSimulationPaused) ||
                      hasInvalidFields
                    }
                  >
                    <MenuItem value="true">True</MenuItem>
                    <MenuItem value="false">False</MenuItem>
                  </Select>
                </FormControl>
              </Grid>
            </Grid>
          </Paper>
        </Grid>

        {isSimulationRunning && !isSimulationPaused && (
          <Grid item xs={12}>
            <Paper
              sx={{
                p: 4,
                display: "flex",
                justifyContent: "center",
                alignItems: "center",
                background: alpha(theme.palette.background.paper, 0.8),
                backdropFilter: "blur(10px)",
                borderRadius: 2,
                border: `1px solid ${alpha(theme.palette.primary.main, 0.1)}`,
              }}
            >
              <ChilledWaterSystemModel
                roomParameters={roomParameters}
                hvacParameters={hvacParameters}
                systemStatus={systemStatus}
                isSimulationRunning={isSimulationRunning}
              />
            </Paper>
          </Grid>
        )}

        <Grid item xs={12}>
          <Paper
            sx={{
              p: 4,
              display: "flex",
              justifyContent: "center",
              alignItems: "center",
              background: alpha(theme.palette.background.paper, 0.8),
              backdropFilter: "blur(10px)",
              borderRadius: 2,
              border: `1px solid ${alpha(theme.palette.primary.main, 0.1)}`,
            }}
          >
            <Box
              sx={{
                display: "flex",
                alignItems: "center",
                flexDirection: "column",
                gap: 2,
              }}
            >
              <Grid item xs={12} container>
                <Button
                  variant="contained"
                  size="large"
                  color={isSimulationRunning ? "error" : "primary"}
                  startIcon={
                    isSimulationRunning && !isSimulationPaused ? (
                      <CircularProgress size={24} color="inherit" />
                    ) : null
                  }
                  disabled={hasInvalidFields}
                  onClick={async () => {
                    try {
                      const action = isSimulationRunning
                        ? isSimulationPaused
                          ? "resume"
                          : "pause"
                        : "start";

                      if (action === "start") {
                        const sessionData = await createSession();
                        if (!sessionData) {
                          return;
                        }
                        setCurrentSession(sessionData);
                      }

                      const message = {
                        type: "simulation_control",
                        data: { action },
                      };

                      ws?.send(JSON.stringify(message));

                      if (action === "start") {
                        dispatch(setSimulationStatus(true));
                        dispatch(setSimulationPaused(false));
                      } else if (action === "pause") {
                        dispatch(setSimulationPaused(true));
                      } else if (action === "resume") {
                        dispatch(setSimulationPaused(false));
                      }
                    } catch (error) {
                      console.error("Error controlling simulation:", error);
                      setSessionError(error.message);
                    }
                  }}
                  sx={{
                    px: 6,
                    py: 2,
                    fontSize: "1.2rem",
                    fontWeight: "bold",
                    borderRadius: 2,
                    textTransform: "none",
                    boxShadow: isSimulationRunning
                      ? `0 0 20px ${alpha(theme.palette.error.main, 0.4)}`
                      : `0 0 20px ${alpha(theme.palette.primary.main, 0.4)}`,

                    opacity: hasInvalidFields ? 0.6 : 1,
                  }}
                >
                  {isSimulationRunning
                    ? isSimulationPaused
                      ? "Resume Simulation"
                      : "Pause Simulation"
                    : "Start Simulation"}
                </Button>
                {isSimulationRunning ? (
                  <Button
                    variant="contained"
                    size="large"
                    color="error"
                    onClick={async () => {
                      try {
                        const message = {
                          type: "simulation_control",
                          data: { action: "stop" },
                        };

                        const activeUserId =
                          sessionStorage.getItem("activeUserId");
                        const user = JSON.parse(
                          sessionStorage.getItem(`user_${activeUserId}`)
                        );
                        const currentSession = JSON.parse(
                          sessionStorage.getItem(`${user.id}_session`)
                        );

                        if (currentSession) {
                          const isSuccess =
                            Math.abs(
                              systemStatus.roomTemperature -
                                roomParameters.targetTemp
                            ) <= 0.5;

                          await saveSimulationData(
                            currentSession.session_id,
                            isSuccess
                          );
                          await updateSessionStatus(
                            currentSession.session_id,
                            false
                          );
                          sessionStorage.removeItem(`${user.id}_session`);
                        }

                        ws?.send(JSON.stringify(message));
                        dispatch(setSimulationStatus(false));
                        dispatch(setSimulationPaused(false));
                      } catch (error) {
                        console.error("Error stopping simulation:", error);
                        setSessionError(error.message);
                      }
                    }}
                    sx={{
                      px: 6,
                      py: 2,
                      fontSize: "1.2rem",
                      fontWeight: "bold",
                      borderRadius: 2,
                      textTransform: "none",
                      marginLeft: 2,
                      boxShadow: `0 0 20px ${alpha(
                        theme.palette.error.main,
                        0.4
                      )}`,
                    }}
                  >
                    Stop Simulation
                  </Button>
                ) : (
                  ""
                )}
              </Grid>
              {countdownTime > 0 && (
                <Box
                  sx={{
                    display: "flex",
                    alignItems: "center",
                    gap: 1,
                    p: 2,
                    borderRadius: 2,
                    bgcolor: alpha(theme.palette.background.paper, 0.8),
                    border: `1px solid ${alpha(
                      theme.palette.primary.main,
                      0.1
                    )}`,
                  }}
                >
                  <Typography
                    variant="h6"
                    sx={{ color: theme.palette.text.secondary }}
                  >
                    Time to Target:
                  </Typography>
                  <Typography
                    variant="h6"
                    sx={{
                      color: theme.palette.primary.main,
                      fontWeight: "bold",
                    }}
                  >
                    {Math.floor(countdownTime / 60)}:
                    {String(Math.floor(countdownTime % 60)).padStart(2, "0")}
                  </Typography>
                </Box>
              )}
            </Box>
          </Paper>
        </Grid>
      </Grid>
      <Snackbar
        open={invalidParameterOpen}
        autoHideDuration={5000}
        onClose={() => setInvalidParameterOpen(false)}
        anchorOrigin={{ vertical: "top", horizontal: "center" }}
      >
        <Alert
          severity="error"
          variant="filled"
          onClose={() => setInvalidParameterOpen(false)}
        >
          {invalidParameterMessage}
        </Alert>
      </Snackbar>
      <Snackbar
        open={targetReachAlert}
        autoHideDuration={6000}
        onClose={() => setTargetReachAlert(false)}
        anchorOrigin={{ vertical: "top", horizontal: "center" }}
      >
        <Alert
          severity="success"
          variant="filled"
          onClose={() => setTargetReachAlert(false)}
        >
          Target temperature reached! Simulation successful.
        </Alert>
      </Snackbar>
      <Snackbar
        open={weatherSuccessOpen}
        autoHideDuration={5000}
        onClose={() => setWeatherSuccessOpen(false)}
        anchorOrigin={{ vertical: "top", horizontal: "center" }}
      >
        <Alert
          severity="success"
          variant="filled"
          onClose={() => setWeatherSuccessOpen(false)}
        >
          {weatherSuccessMessage}
        </Alert>
      </Snackbar>
      <Snackbar
        open={weatherErrorOpen}
        autoHideDuration={6000}
        onClose={() => setWeatherErrorOpen(false)}
        anchorOrigin={{ vertical: "top", horizontal: "center" }}
      >
        <Alert
          severity="error"
          variant="filled"
          onClose={() => setWeatherErrorOpen(false)}
        >
          {weatherErrorMessage ||
            "Error fetching weather data. Please try again."}
        </Alert>
      </Snackbar>
    </Box>
  );
};

export default SimulationPage;<|MERGE_RESOLUTION|>--- conflicted
+++ resolved
@@ -40,10 +40,7 @@
 } from "../store/store";
 import WeatherIntegration from "../components/WeatherIntegration";
 import { supabase } from "../components/SupabaseClient"; // Add this import
-<<<<<<< HEAD
-=======
 import ChilledWaterSystemModel from "../components/ChilledWaterSystemModel";
->>>>>>> 161cea00
 
 const SYSTEM_TYPE = "chilledWaterSystem";
 
@@ -169,11 +166,7 @@
     const activeUserId = sessionStorage.getItem("activeUserId");
     const user = JSON.parse(sessionStorage.getItem(`user_${activeUserId}`));
     const websocket = new WebSocket(
-<<<<<<< HEAD
-      `${protocol}//gauravjagtap.me/ws/${user}/variable-refrigerant-flow-system`
-=======
-      `${protocol}//localhost:8000/ws/${user.id}/chilled-water-system`
->>>>>>> 161cea00
+      `${protocol}//gauravjagtap.me/ws/${user.id}/chilled-water-system`
     );
 
     websocket.onopen = () => {
