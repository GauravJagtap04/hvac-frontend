--- conflicted
+++ resolved
@@ -1,13 +1,8 @@
 import React, { useEffect, useState } from "react";
 import { useOutletContext } from "react-router-dom";
 import { supabase } from "../components/SupabaseClient";
-<<<<<<< HEAD
-import { format } from 'date-fns';
-import axios from 'axios';
-=======
 import { format } from "date-fns";
 import axios from "axios";
->>>>>>> 161cea00
 import {
   LineChart,
   Line,
@@ -16,11 +11,6 @@
   CartesianGrid,
   Tooltip,
   Legend,
-<<<<<<< HEAD
-  ResponsiveContainer
-} from 'recharts';
-import { FormControl, InputLabel, Select, MenuItem, Typography } from '@mui/material';
-=======
   ResponsiveContainer,
 } from "recharts";
 import {
@@ -30,373 +20,22 @@
   MenuItem,
   Typography,
 } from "@mui/material";
->>>>>>> 161cea00
 
 const Dashboard = () => {
   const { isCollapsed } = useOutletContext();
   const [loading, setLoading] = useState(true);
   const [simulations, setSimulations] = useState([]);
-<<<<<<< HEAD
-  const [searchTerm, setSearchTerm] = useState('');
-  const [sortConfig, setSortConfig] = useState({ key: 'created_at', direction: 'desc' });
-=======
   const [searchTerm, setSearchTerm] = useState("");
   const [sortConfig, setSortConfig] = useState({
     key: "created_at",
     direction: "desc",
   });
->>>>>>> 161cea00
   const [weatherData, setWeatherData] = useState(null);
   const [energyStats, setEnergyStats] = useState({
     highestEnergy: 0,
     highestPower: 0,
   });
   const [processedData, setProcessedData] = useState([]);
-<<<<<<< HEAD
-  const [selectedType, setSelectedType] = useState('all'); // Add this state
-
-  const processSimulationData = (simulationsData) => {
-    const energyData = simulationsData.map(sim => ({
-      date: new Date(sim.created_at).toLocaleDateString(),
-      energy: sim.parameters.results.energyConsumption / 1000, // Convert to kW
-      power: sim.parameters.hvac.power,
-      type: sim.type
-    }));
-
-    const highestEnergy = Math.max(...energyData.map(d => d.energy));
-    const highestPower = Math.max(...energyData.map(d => d.power));
-
-    setEnergyStats({
-      highestEnergy: highestEnergy.toFixed(2),
-      highestPower: highestPower.toFixed(2),
-    });
-
-    setProcessedData(energyData);
-  };
-  const getCurrentLocation = () => {
-    return new Promise((resolve, reject) => {
-      if (!navigator.geolocation) {
-        reject(new Error('Geolocation is not supported by your browser'));
-      } else {
-        navigator.geolocation.getCurrentPosition(
-          (position) => resolve(position),
-          (err) => reject(err)
-        );
-      }
-    });
-  };
-  const fetchWeather = async () => {
-    try {
-      const position = await getCurrentLocation();
-      const { latitude, longitude } = position.coords;
-      
-      const response = await axios.get(
-        `https://api.openweathermap.org/data/2.5/weather?lat=${latitude}&lon=${longitude}&appid=64f7ed0f4795b8e14478efa48a22c367&units=metric`
-      );
-      setWeatherData(response.data);
-    } catch (error) {
-      console.error('Error fetching weather:', error);
-      // Fallback to a default location if geolocation fails
-      try {
-        const response = await axios.get(
-          `https://api.openweathermap.org/data/2.5/weather?q=Mumbai&appid=64f7ed0f4795b8e14478efa48a22c367&units=metric`
-        );
-        setWeatherData(response.data);
-      } catch (fallbackError) {
-        console.error('Error fetching fallback weather:', fallbackError);
-      }
-    }
-  };
-
-  useEffect(() => {
-    const fetchDashboardData = async () => {
-      setLoading(true);
-      const userId = localStorage.getItem("user");
-      
-      try {
-        const { data: { user }, error: authError } = await supabase.auth.getUser();
-        
-        if (authError) throw authError;
-
-        const { data, error } = await supabase
-          .from("simulations")
-          .select('*')
-          .eq("userid", user.id)
-          .order('created_at', { ascending: false });
-
-        if (error) throw error;
-        if (data) {
-          setSimulations(data);
-          processSimulationData(data);
-        }
-      } catch (error) {
-        console.error("Error fetching simulations:", error);
-      } finally {
-        setLoading(false);
-      }
-    };
-
-    fetchDashboardData();
-    fetchWeather();
-  }, []);
-
-  const filteredSimulations = simulations.filter(sim => 
-    selectedType === 'all' ? true : sim.type === selectedType
-  );
-
-  const sortedSimulations = [...filteredSimulations].sort((a, b) => {
-    if (sortConfig.key === 'created_at') {
-      return sortConfig.direction === 'asc' 
-        ? new Date(a.created_at) - new Date(b.created_at)
-        : new Date(b.created_at) - new Date(a.created_at);
-    }
-    return 0;
-  });
-
-  useEffect(() => {
-    if (sortedSimulations.length > 0) {
-      processSimulationData(sortedSimulations);
-    }
-  }, [searchTerm, sortConfig.direction]);
-
-  const handleSort = () => {
-    setSortConfig({
-      key: 'created_at',
-      direction: sortConfig.direction === 'asc' ? 'desc' : 'asc'
-    });
-  };
-
-  const StatCards = () => (
-    <div className="grid grid-cols-1 md:grid-cols-3 gap-6 mb-8">
-      <div className="bg-white rounded-xl shadow-lg p-6 transform transition-all duration-300 hover:scale-105">
-        <div className="flex items-center space-x-4">
-          <div className="p-3 bg-blue-100 rounded-lg">
-            <svg className="w-6 h-6 text-blue-600" fill="none" stroke="currentColor" viewBox="0 0 24 24">
-              <path strokeLinecap="round" strokeLinejoin="round" strokeWidth="2" d="M13 10V3L4 14h7v7l9-11h-7z" />
-            </svg>
-          </div>
-          <div>
-            <div className="text-sm font-medium text-gray-500">Highest Energy Consumption</div>
-            <div className="text-2xl font-bold text-blue-600">{energyStats.highestEnergy} kW</div>
-          </div>
-        </div>
-      </div>
-      <div className="bg-white rounded-xl shadow-lg p-6 transform transition-all duration-300 hover:scale-105">
-        <div className="flex items-center space-x-4">
-          <div className="p-3 bg-green-100 rounded-lg">
-            <svg className="w-6 h-6 text-green-600" fill="none" stroke="currentColor" viewBox="0 0 24 24">
-              <path strokeLinecap="round" strokeLinejoin="round" strokeWidth="2" d="M12 3v1m0 16v1m9-9h-1M4 12H3m15.364 6.364l-.707-.707M6.343 6.343l-.707-.707m12.728 0l-.707.707M6.343 17.657l-.707.707" />
-            </svg>
-          </div>
-          <div>
-            <div className="text-sm font-medium text-gray-500">Highest Power Usage</div>
-            <div className="text-2xl font-bold text-green-600">{energyStats.highestPower} kW</div>
-          </div>
-        </div>
-      </div>
-      <div className="bg-white rounded-xl shadow-lg p-6 transform transition-all duration-300 hover:scale-105">
-        <div className="flex items-center space-x-4">
-          <div className="p-3 bg-orange-100 rounded-lg">
-            <svg className="w-6 h-6 text-orange-600" fill="none" stroke="currentColor" viewBox="0 0 24 24">
-              <path strokeLinecap="round" strokeLinejoin="round" strokeWidth="2" d="M12 3v1m0 16v1m9-9h-1M4 12H3m15.364 6.364l-.707-.707M6.343 6.343l-.707-.707m12.728 0l-.707.707M6.343 17.657l-.707.707" />
-            </svg>
-          </div>
-          <div>
-            <div className="text-sm font-medium text-gray-500">Current External Temperature</div>
-            <div className="text-2xl font-bold text-orange-600">
-              {weatherData ? `${weatherData.main.temp}°C` : 'Loading...'}
-            </div>
-          </div>
-        </div>
-      </div>
-    </div>
-  );
-
-  const EnergyGraph = ({ simulations }) => {
-    const data = processSimulationData(simulations);
-    
-    return (
-      <div className="bg-white rounded-lg shadow-sm p-6 mb-6">
-        <h2 className="text-lg font-medium text-gray-900 mb-4">Energy & Power Consumption</h2>
-        <div className="h-96">
-          <ResponsiveContainer width="100%" height="100%">
-            <LineChart data={data}>
-              <CartesianGrid strokeDasharray="3 3" />
-              <XAxis dataKey="date" />
-              <YAxis yAxisId="left" />
-              <YAxis yAxisId="right" orientation="right" />
-              <Tooltip />
-              <Legend />
-              <Line
-                yAxisId="left"
-                type="monotone"
-                dataKey="energy"
-                stroke="#2563eb"
-                name="Energy (kW)"
-                dot={false}
-              />
-              <Line
-                yAxisId="right"
-                type="monotone"
-                dataKey="power"
-                stroke="#16a34a"
-                name="Power (kW)"
-                dot={false}
-              />
-            </LineChart>
-          </ResponsiveContainer>
-        </div>
-      </div>
-    );
-  };
-
-  return (
-    <div className="min-h-screen bg-gradient-to-br from-gray-50 to-gray-100">
-      <header className="bg-white shadow-md">
-        <div className={`transition-all duration-300 ${
-          isCollapsed ? "max-w-8xl" : "max-w-7xl"
-        } mx-auto px-6 py-6`}>
-          <h1 className="text-3xl font-bold text-gray-900">Dashboard</h1>
-        </div>
-      </header>
-
-      <main className={`transition-all duration-300 ${
-        isCollapsed ? "max-w-8xl" : "max-w-7xl"
-      } mx-auto px-6 py-8`}>
-        <div className="mb-8">
-          <StatCards />
-        </div>
-
-        <div className="mb-8">
-          <div className="bg-white rounded-xl shadow-lg p-6 transition-all duration-300 hover:shadow-xl">
-            <h2 className="text-xl font-bold text-gray-900 mb-6">Energy & Power Consumption</h2>
-            <div className="h-[400px]">
-              <ResponsiveContainer width="100%" height="100%">
-                <LineChart data={processedData}>
-                  <CartesianGrid strokeDasharray="3 3" />
-                  <XAxis dataKey="date" />
-                  <YAxis yAxisId="left" label={{ value: 'Energy (kW)', angle: -90, position: 'insideLeft' }} />
-                  <YAxis yAxisId="right" orientation="right" label={{ value: 'Power (kW)', angle: 90, position: 'insideRight' }} />
-                  <Tooltip />
-                  <Legend />
-                  <Line
-                    yAxisId="left"
-                    type="monotone"
-                    dataKey="energy"
-                    stroke="#2563eb"
-                    name="Energy (kW)"
-                    dot={false}
-                  />
-                  <Line
-                    yAxisId="right"
-                    type="monotone"
-                    dataKey="power"
-                    stroke="#16a34a"
-                    name="Power (kW)"
-                    dot={false}
-                  />
-                </LineChart>
-              </ResponsiveContainer>
-            </div>
-          </div>
-        </div>
-
-        <div className="bg-white rounded-xl shadow-lg p-6 transition-all duration-300 hover:shadow-xl">
-          <div className="mb-6 flex flex-col sm:flex-row justify-between items-center gap-4">
-            <FormControl sx={{ minWidth: 240 }}>
-              <InputLabel>Filter by System Type</InputLabel>
-              <Select
-                value={selectedType}
-                onChange={(e) => setSelectedType(e.target.value)}
-                className="bg-white"
-                sx={{
-                  '& .MuiOutlinedInput-root': {
-                    '&:hover fieldset': {
-                      borderColor: '#3b82f6',
-                    },
-                  },
-                }}
-              >
-                <MenuItem value="all">All Systems</MenuItem>
-                <MenuItem value="split-system">Split System</MenuItem>
-                <MenuItem value="heat-pump-system">Heat Pump System</MenuItem>
-                <MenuItem value="chilled-water-system">Chilled Water System</MenuItem>
-                <MenuItem value="variable-refrigerant-flow-system">VRF System</MenuItem>
-              </Select>
-            </FormControl>
-            <Typography variant="body2" className="text-gray-600 font-medium">
-              {filteredSimulations.length} simulation{filteredSimulations.length !== 1 ? 's' : ''} found
-            </Typography>
-          </div>
-
-          <div className="overflow-x-auto">
-            <table className="min-w-full divide-y divide-gray-200">
-              <thead>
-                <tr>
-                  <th className="px-4 py-3 text-left text-xs font-medium text-gray-500 uppercase tracking-wider">
-                    Type
-                  </th>
-                  <th className="px-4 py-3 text-left text-xs font-medium text-gray-500 uppercase tracking-wider">
-                    Power (kW)
-                  </th>
-                  <th className="px-4 py-3 text-left text-xs font-medium text-gray-500 uppercase tracking-wider">
-                    Fan Speed (%)
-                  </th>
-
-                  <th className="px-4 py-3 text-left text-xs font-medium text-gray-500 uppercase tracking-wider">
-                    Air Flow Rate (m³/s)
-                  </th>
-                  <th className="px-4 py-3 text-left text-xs font-medium text-gray-500 uppercase tracking-wider">
-                    Current Temp (°C)
-                  </th>
-                  <th className="px-4 py-3 text-left text-xs font-medium text-gray-500 uppercase tracking-wider">
-                    External Temp (°C)
-                  </th>
-
-                  <th className="px-4 py-3 text-left text-xs font-medium text-gray-500 uppercase tracking-wider">
-                    Wall Insulation
-                  </th>
-                  <th className="px-4 py-3 text-left text-xs font-medium text-gray-500 uppercase tracking-wider">
-                    Final Temp (°C)
-                  </th>
-                  <th className="px-4 py-3 text-left text-xs font-medium text-gray-500 uppercase tracking-wider">
-                    Energy (kW)
-                  </th>
-                  <th className="px-4 py-3 text-left text-xs font-medium text-gray-500 uppercase tracking-wider cursor-pointer"
-                      onClick={handleSort}>
-                    Date {sortConfig.direction === 'asc' ? '↑' : '↓'}
-                  </th>
-                  <th className="px-4 py-3 text-left text-xs font-medium text-gray-500 uppercase tracking-wider">
-                    Status
-                  </th>
-                </tr>
-              </thead>
-              <tbody className="bg-white divide-y divide-gray-200">
-                {sortedSimulations.map((sim) => (
-                  <tr key={sim.id} className="hover:bg-gray-50">
-                    <td className="px-4 py-4 whitespace-nowrap text-sm font-medium text-gray-900">
-                      {sim.type}
-                    </td>
-                    <td className="px-4 py-4 whitespace-nowrap text-sm text-gray-500">
-                      <span className="font-mono text-blue-600">{sim.parameters.hvac.power}</span>
-                    </td>
-                    <td className="px-4 py-4 whitespace-nowrap text-sm text-gray-500">
-                      <span className="font-mono text-yellow-600">{sim.parameters.hvac.fanSpeed}</span>
-                    </td>
-
-                    <td className="px-4 py-4 whitespace-nowrap text-sm text-gray-500">
-                      <span className="font-mono text-indigo-600">{sim.parameters.hvac.airFlowRate}</span>
-                    </td>
-                    <td className="px-4 py-4 whitespace-nowrap text-sm text-gray-500">
-                      <span className="font-mono text-blue-600">{sim.parameters.room.currentTemp}</span>
-                    </td>
-                    <td className="px-4 py-4 whitespace-nowrap text-sm text-gray-500">
-                      <span className="font-mono text-blue-600">{sim.parameters.room.externalTemp}</span>
-                    </td>
-
-                    <td className="px-4 py-4 whitespace-nowrap text-sm text-gray-500">
-                      <span className="capitalize">{sim.parameters.room.wallInsulation}</span>
-=======
   const [selectedType, setSelectedType] = useState("all"); // Add this state
 
   const processSimulationData = (simulationsData) => {
@@ -825,7 +464,6 @@
                       <span className="capitalize">
                         {sim.parameters.room.wallInsulation}
                       </span>
->>>>>>> 161cea00
                     </td>
                     <td className="px-4 py-4 whitespace-nowrap text-sm text-gray-500">
                       <span className="font-mono text-green-600">
@@ -834,18 +472,6 @@
                     </td>
                     <td className="px-4 py-4 whitespace-nowrap text-sm text-gray-500">
                       <span className="font-mono text-red-600">
-<<<<<<< HEAD
-                        {(sim.parameters.results.energyConsumption / 1000).toFixed(2)}
-                      </span>
-                    </td>
-                    <td className="px-4 py-4 whitespace-nowrap text-sm text-gray-500">
-                      {format(new Date(sim.created_at), 'MMM d, yyyy HH:mm')}
-                    </td>
-                    <td className="px-4 py-4 whitespace-nowrap">
-                      <span className={`px-2 inline-flex text-xs leading-5 font-semibold rounded-full ${
-                        sim.is_success ? "bg-green-100 text-green-800" : "bg-red-100 text-red-800"
-                      }`}>
-=======
                         {(
                           sim.parameters.results.energyConsumption / 1000
                         ).toFixed(2)}
@@ -862,7 +488,6 @@
                             : "bg-red-100 text-red-800"
                         }`}
                       >
->>>>>>> 161cea00
                         {sim.is_success ? "Success" : "Failed"}
                       </span>
                     </td>
