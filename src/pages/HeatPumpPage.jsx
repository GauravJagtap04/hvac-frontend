--- conflicted
+++ resolved
@@ -189,11 +189,7 @@
     const activeUserId = sessionStorage.getItem("activeUserId");
     const user = JSON.parse(sessionStorage.getItem(`user_${activeUserId}`));
     const websocket = new WebSocket(
-<<<<<<< HEAD
-      `${protocol}//gauravjagtap.me/ws/${user}/variable-refrigerant-flow-system`
-=======
-      `${protocol}//localhost:8000/ws/${user.id}/heat-pump-system`
->>>>>>> 161cea00
+      `${protocol}//gauravjagtap.me/ws/${user.id}/heat-pump-system`
     );
 
     websocket.onopen = () => {
@@ -314,6 +310,10 @@
   const saveSimulationData = async (sessionId, isSuccess) => {
     try {
       const activeUserId = sessionStorage.getItem("activeUserId");
+      const user = JSON.parse(localStorage.getItem(`user_${activeUserId}`));
+      if (!user) {
+        throw new Error("User not authenticated");
+      }
       const simulationData = {
         session_id: sessionId,
         type: "heat-pump-system",
